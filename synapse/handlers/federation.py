# -*- coding: utf-8 -*-
# Copyright 2014-2016 OpenMarket Ltd
# Copyright 2017-2018 New Vector Ltd
# Copyright 2019 The Matrix.org Foundation C.I.C.
#
# Licensed under the Apache License, Version 2.0 (the "License");
# you may not use this file except in compliance with the License.
# You may obtain a copy of the License at
#
#     http://www.apache.org/licenses/LICENSE-2.0
#
# Unless required by applicable law or agreed to in writing, software
# distributed under the License is distributed on an "AS IS" BASIS,
# WITHOUT WARRANTIES OR CONDITIONS OF ANY KIND, either express or implied.
# See the License for the specific language governing permissions and
# limitations under the License.

"""Contains handlers for federation events."""

import itertools
import logging
from typing import Dict, Iterable, List, Optional, Sequence, Tuple

import six
from six import iteritems, itervalues
from six.moves import http_client, zip

import attr
from signedjson.key import decode_verify_key_bytes
from signedjson.sign import verify_signed_json
from unpaddedbase64 import decode_base64

from twisted.internet import defer

from synapse import event_auth
from synapse.api.constants import EventTypes, Membership, RejectedReason
from synapse.api.errors import (
    AuthError,
    CodeMessageException,
    Codes,
    FederationDeniedError,
    FederationError,
    RequestSendFailed,
    StoreError,
    SynapseError,
)
from synapse.api.room_versions import KNOWN_ROOM_VERSIONS, RoomVersions
from synapse.crypto.event_signing import compute_event_signature
from synapse.event_auth import auth_types_for_event
from synapse.events import EventBase
from synapse.events.snapshot import EventContext
from synapse.events.validator import EventValidator
from synapse.logging.context import (
    make_deferred_yieldable,
    nested_logging_context,
    preserve_fn,
    run_in_background,
)
from synapse.logging.utils import log_function
from synapse.replication.http.federation import (
    ReplicationCleanRoomRestServlet,
    ReplicationFederationSendEventsRestServlet,
)
from synapse.replication.http.membership import ReplicationUserJoinedLeftRoomRestServlet
from synapse.state import StateResolutionStore, resolve_events_with_store
from synapse.storage.data_stores.main.events_worker import EventRedactBehaviour
from synapse.types import UserID, get_domain_from_id
<<<<<<< HEAD
from synapse.util import batch_iter, unwrapFirstError
=======
>>>>>>> ff773ff7
from synapse.util.async_helpers import Linearizer, concurrently_execute
from synapse.util.distributor import user_joined_room
from synapse.util.retryutils import NotRetryingDestination
from synapse.visibility import filter_events_for_server

from ._base import BaseHandler

logger = logging.getLogger(__name__)


@attr.s
class _NewEventInfo:
    """Holds information about a received event, ready for passing to _handle_new_events

    Attributes:
        event: the received event

        state: the state at that event

        auth_events: the auth_event map for that event
    """

    event = attr.ib(type=EventBase)
    state = attr.ib(type=Optional[Sequence[EventBase]], default=None)
    auth_events = attr.ib(type=Optional[Dict[Tuple[str, str], EventBase]], default=None)


def shortstr(iterable, maxitems=5):
    """If iterable has maxitems or fewer, return the stringification of a list
    containing those items.

    Otherwise, return the stringification of a a list with the first maxitems items,
    followed by "...".

    Args:
        iterable (Iterable): iterable to truncate
        maxitems (int): number of items to return before truncating

    Returns:
        unicode
    """

    items = list(itertools.islice(iterable, maxitems + 1))
    if len(items) <= maxitems:
        return str(items)
    return "[" + ", ".join(repr(r) for r in items[:maxitems]) + ", ...]"


class FederationHandler(BaseHandler):
    """Handles events that originated from federation.
        Responsible for:
        a) handling received Pdus before handing them on as Events to the rest
        of the homeserver (including auth and state conflict resoultion)
        b) converting events that were produced by local clients that may need
        to be sent to remote homeservers.
        c) doing the necessary dances to invite remote users and join remote
        rooms.
    """

    def __init__(self, hs):
        super(FederationHandler, self).__init__(hs)

        self.hs = hs

        self.store = hs.get_datastore()
        self.storage = hs.get_storage()
        self.state_store = self.storage.state
        self.federation_client = hs.get_federation_client()
        self.state_handler = hs.get_state_handler()
        self.server_name = hs.hostname
        self.keyring = hs.get_keyring()
        self.action_generator = hs.get_action_generator()
        self.is_mine_id = hs.is_mine_id
        self.pusher_pool = hs.get_pusherpool()
        self.spam_checker = hs.get_spam_checker()
        self.event_creation_handler = hs.get_event_creation_handler()
        self._message_handler = hs.get_message_handler()
        self._server_notices_mxid = hs.config.server_notices_mxid
        self.config = hs.config
        self.http_client = hs.get_simple_http_client()

        self._send_events_to_master = ReplicationFederationSendEventsRestServlet.make_client(
            hs
        )
        self._notify_user_membership_change = ReplicationUserJoinedLeftRoomRestServlet.make_client(
            hs
        )
        self._clean_room_for_join_client = ReplicationCleanRoomRestServlet.make_client(
            hs
        )

        # When joining a room we need to queue any events for that room up
        self.room_queues = {}
        self._room_pdu_linearizer = Linearizer("fed_room_pdu")

        self.third_party_event_rules = hs.get_third_party_event_rules()

        self._ephemeral_messages_enabled = hs.config.enable_ephemeral_messages

    async def on_receive_pdu(self, origin, pdu, sent_to_us_directly=False) -> None:
        """ Process a PDU received via a federation /send/ transaction, or
        via backfill of missing prev_events

        Args:
            origin (str): server which initiated the /send/ transaction. Will
                be used to fetch missing events or state.
            pdu (FrozenEvent): received PDU
            sent_to_us_directly (bool): True if this event was pushed to us; False if
                we pulled it as the result of a missing prev_event.
        """

        room_id = pdu.room_id
        event_id = pdu.event_id

        logger.info("handling received PDU: %s", pdu)

        # We reprocess pdus when we have seen them only as outliers
        existing = await self.store.get_event(
            event_id, allow_none=True, allow_rejected=True
        )

        # FIXME: Currently we fetch an event again when we already have it
        # if it has been marked as an outlier.

        already_seen = existing and (
            not existing.internal_metadata.is_outlier()
            or pdu.internal_metadata.is_outlier()
        )
        if already_seen:
            logger.debug("[%s %s]: Already seen pdu", room_id, event_id)
            return

        # do some initial sanity-checking of the event. In particular, make
        # sure it doesn't have hundreds of prev_events or auth_events, which
        # could cause a huge state resolution or cascade of event fetches.
        try:
            self._sanity_check_event(pdu)
        except SynapseError as err:
            logger.warning(
                "[%s %s] Received event failed sanity checks", room_id, event_id
            )
            raise FederationError("ERROR", err.code, err.msg, affected=pdu.event_id)

        # If we are currently in the process of joining this room, then we
        # queue up events for later processing.
        if room_id in self.room_queues:
            logger.info(
                "[%s %s] Queuing PDU from %s for now: join in progress",
                room_id,
                event_id,
                origin,
            )
            self.room_queues[room_id].append((pdu, origin))
            return

        # If we're not in the room just ditch the event entirely. This is
        # probably an old server that has come back and thinks we're still in
        # the room (or we've been rejoined to the room by a state reset).
        #
        # Note that if we were never in the room then we would have already
        # dropped the event, since we wouldn't know the room version.
        is_in_room = await self.auth.check_host_in_room(room_id, self.server_name)
        if not is_in_room:
            logger.info(
                "[%s %s] Ignoring PDU from %s as we're not in the room",
                room_id,
                event_id,
                origin,
            )
            return None

        state = None

        # Get missing pdus if necessary.
        if not pdu.internal_metadata.is_outlier():
            # We only backfill backwards to the min depth.
            min_depth = await self.get_min_depth_for_context(pdu.room_id)

            logger.debug("[%s %s] min_depth: %d", room_id, event_id, min_depth)

            prevs = set(pdu.prev_event_ids())
            seen = await self.store.have_seen_events(prevs)

            if min_depth and pdu.depth < min_depth:
                # This is so that we don't notify the user about this
                # message, to work around the fact that some events will
                # reference really really old events we really don't want to
                # send to the clients.
                pdu.internal_metadata.outlier = True
            elif min_depth and pdu.depth > min_depth:
                missing_prevs = prevs - seen
                if sent_to_us_directly and missing_prevs:
                    # If we're missing stuff, ensure we only fetch stuff one
                    # at a time.
                    logger.info(
                        "[%s %s] Acquiring room lock to fetch %d missing prev_events: %s",
                        room_id,
                        event_id,
                        len(missing_prevs),
                        shortstr(missing_prevs),
                    )
                    with (await self._room_pdu_linearizer.queue(pdu.room_id)):
                        logger.info(
                            "[%s %s] Acquired room lock to fetch %d missing prev_events",
                            room_id,
                            event_id,
                            len(missing_prevs),
                        )

                        try:
                            await self._get_missing_events_for_pdu(
                                origin, pdu, prevs, min_depth
                            )
                        except Exception as e:
                            raise Exception(
                                "Error fetching missing prev_events for %s: %s"
                                % (event_id, e)
                            )

                        # Update the set of things we've seen after trying to
                        # fetch the missing stuff
                        seen = await self.store.have_seen_events(prevs)

                        if not prevs - seen:
                            logger.info(
                                "[%s %s] Found all missing prev_events",
                                room_id,
                                event_id,
                            )

            if prevs - seen:
                # We've still not been able to get all of the prev_events for this event.
                #
                # In this case, we need to fall back to asking another server in the
                # federation for the state at this event. That's ok provided we then
                # resolve the state against other bits of the DAG before using it (which
                # will ensure that you can't just take over a room by sending an event,
                # withholding its prev_events, and declaring yourself to be an admin in
                # the subsequent state request).
                #
                # Now, if we're pulling this event as a missing prev_event, then clearly
                # this event is not going to become the only forward-extremity and we are
                # guaranteed to resolve its state against our existing forward
                # extremities, so that should be fine.
                #
                # On the other hand, if this event was pushed to us, it is possible for
                # it to become the only forward-extremity in the room, and we would then
                # trust its state to be the state for the whole room. This is very bad.
                # Further, if the event was pushed to us, there is no excuse for us not to
                # have all the prev_events. We therefore reject any such events.
                #
                # XXX this really feels like it could/should be merged with the above,
                # but there is an interaction with min_depth that I'm not really
                # following.

                if sent_to_us_directly:
                    logger.warning(
                        "[%s %s] Rejecting: failed to fetch %d prev events: %s",
                        room_id,
                        event_id,
                        len(prevs - seen),
                        shortstr(prevs - seen),
                    )
                    raise FederationError(
                        "ERROR",
                        403,
                        (
                            "Your server isn't divulging details about prev_events "
                            "referenced in this event."
                        ),
                        affected=pdu.event_id,
                    )

                # Calculate the state after each of the previous events, and
                # resolve them to find the correct state at the current event.
                event_map = {event_id: pdu}
                try:
                    # Get the state of the events we know about
                    ours = await self.state_store.get_state_groups_ids(room_id, seen)

                    # state_maps is a list of mappings from (type, state_key) to event_id
                    state_maps = list(
                        ours.values()
                    )  # type: list[dict[tuple[str, str], str]]

                    # we don't need this any more, let's delete it.
                    del ours

                    # Ask the remote server for the states we don't
                    # know about
                    for p in prevs - seen:
                        logger.info(
                            "[%s %s] Requesting state at missing prev_event %s",
                            room_id,
                            event_id,
                            p,
                        )

<<<<<<< HEAD
                        room_version = await self.store.get_room_version(room_id)

=======
>>>>>>> ff773ff7
                        with nested_logging_context(p):
                            # note that if any of the missing prevs share missing state or
                            # auth events, the requests to fetch those events are deduped
                            # by the get_pdu_cache in federation_client.
<<<<<<< HEAD
                            (
                                remote_state,
                                got_auth_chain,
                            ) = await self._get_state_for_room(
=======
                            (remote_state, _,) = yield self._get_state_for_room(
>>>>>>> ff773ff7
                                origin, room_id, p, include_event_in_state=True
                            )

                            remote_state_map = {
                                (x.type, x.state_key): x.event_id for x in remote_state
                            }
                            state_maps.append(remote_state_map)

                            for x in remote_state:
                                event_map[x.event_id] = x

<<<<<<< HEAD
                    state_map = await resolve_events_with_store(
=======
                    room_version = yield self.store.get_room_version(room_id)
                    state_map = yield resolve_events_with_store(
>>>>>>> ff773ff7
                        room_id,
                        room_version,
                        state_maps,
                        event_map,
                        state_res_store=StateResolutionStore(self.store),
                    )

                    # We need to give _process_received_pdu the actual state events
                    # rather than event ids, so generate that now.

                    # First though we need to fetch all the events that are in
                    # state_map, so we can build up the state below.
                    evs = await self.store.get_events(
                        list(state_map.values()),
                        get_prev_content=False,
                        check_redacted=False,
                    )
                    event_map.update(evs)

                    state = [event_map[e] for e in six.itervalues(state_map)]
                except Exception:
                    logger.warning(
                        "[%s %s] Error attempting to resolve state at missing "
                        "prev_events",
                        room_id,
                        event_id,
                        exc_info=True,
                    )
                    raise FederationError(
                        "ERROR",
                        403,
                        "We can't get valid state history.",
                        affected=event_id,
                    )

<<<<<<< HEAD
        await self._process_received_pdu(
            origin, pdu, state=state, auth_chain=auth_chain
        )
=======
        yield self._process_received_pdu(origin, pdu, state=state)
>>>>>>> ff773ff7

    async def _get_missing_events_for_pdu(self, origin, pdu, prevs, min_depth):
        """
        Args:
            origin (str): Origin of the pdu. Will be called to get the missing events
            pdu: received pdu
            prevs (set(str)): List of event ids which we are missing
            min_depth (int): Minimum depth of events to return.
        """

        room_id = pdu.room_id
        event_id = pdu.event_id

        seen = await self.store.have_seen_events(prevs)

        if not prevs - seen:
            return

        latest = await self.store.get_latest_event_ids_in_room(room_id)

        # We add the prev events that we have seen to the latest
        # list to ensure the remote server doesn't give them to us
        latest = set(latest)
        latest |= seen

        logger.info(
            "[%s %s]: Requesting missing events between %s and %s",
            room_id,
            event_id,
            shortstr(latest),
            event_id,
        )

        # XXX: we set timeout to 10s to help workaround
        # https://github.com/matrix-org/synapse/issues/1733.
        # The reason is to avoid holding the linearizer lock
        # whilst processing inbound /send transactions, causing
        # FDs to stack up and block other inbound transactions
        # which empirically can currently take up to 30 minutes.
        #
        # N.B. this explicitly disables retry attempts.
        #
        # N.B. this also increases our chances of falling back to
        # fetching fresh state for the room if the missing event
        # can't be found, which slightly reduces our security.
        # it may also increase our DAG extremity count for the room,
        # causing additional state resolution?  See #1760.
        # However, fetching state doesn't hold the linearizer lock
        # apparently.
        #
        # see https://github.com/matrix-org/synapse/pull/1744
        #
        # ----
        #
        # Update richvdh 2018/09/18: There are a number of problems with timing this
        # request out agressively on the client side:
        #
        # - it plays badly with the server-side rate-limiter, which starts tarpitting you
        #   if you send too many requests at once, so you end up with the server carefully
        #   working through the backlog of your requests, which you have already timed
        #   out.
        #
        # - for this request in particular, we now (as of
        #   https://github.com/matrix-org/synapse/pull/3456) reject any PDUs where the
        #   server can't produce a plausible-looking set of prev_events - so we becone
        #   much more likely to reject the event.
        #
        # - contrary to what it says above, we do *not* fall back to fetching fresh state
        #   for the room if get_missing_events times out. Rather, we give up processing
        #   the PDU whose prevs we are missing, which then makes it much more likely that
        #   we'll end up back here for the *next* PDU in the list, which exacerbates the
        #   problem.
        #
        # - the agressive 10s timeout was introduced to deal with incoming federation
        #   requests taking 8 hours to process. It's not entirely clear why that was going
        #   on; certainly there were other issues causing traffic storms which are now
        #   resolved, and I think in any case we may be more sensible about our locking
        #   now. We're *certainly* more sensible about our logging.
        #
        # All that said: Let's try increasing the timout to 60s and see what happens.

        try:
            missing_events = await self.federation_client.get_missing_events(
                origin,
                room_id,
                earliest_events_ids=list(latest),
                latest_events=[pdu],
                limit=10,
                min_depth=min_depth,
                timeout=60000,
            )
        except RequestSendFailed as e:
            # We failed to get the missing events, but since we need to handle
            # the case of `get_missing_events` not returning the necessary
            # events anyway, it is safe to simply log the error and continue.
            logger.warning(
                "[%s %s]: Failed to get prev_events: %s", room_id, event_id, e
            )
            return

        logger.info(
            "[%s %s]: Got %d prev_events: %s",
            room_id,
            event_id,
            len(missing_events),
            shortstr(missing_events),
        )

        # We want to sort these by depth so we process them and
        # tell clients about them in order.
        missing_events.sort(key=lambda x: x.depth)

        for ev in missing_events:
            logger.info(
                "[%s %s] Handling received prev_event %s",
                room_id,
                event_id,
                ev.event_id,
            )
            with nested_logging_context(ev.event_id):
                try:
                    await self.on_receive_pdu(origin, ev, sent_to_us_directly=False)
                except FederationError as e:
                    if e.code == 403:
                        logger.warning(
                            "[%s %s] Received prev_event %s failed history check.",
                            room_id,
                            event_id,
                            ev.event_id,
                        )
                    else:
                        raise

    @defer.inlineCallbacks
    @log_function
    def _get_state_for_room(
        self, destination, room_id, event_id, include_event_in_state
    ):
        """Requests all of the room state at a given event from a remote homeserver.

        Args:
            destination (str): The remote homeserver to query for the state.
            room_id (str): The id of the room we're interested in.
            event_id (str): The id of the event we want the state at.
            include_event_in_state: if true, the event itself will be included in the
                returned state event list.

        Returns:
            Deferred[Tuple[List[EventBase], List[EventBase]]]:
                A list of events in the state, and a list of events in the auth chain
                for the given event.
        """
        (
            state_event_ids,
            auth_event_ids,
        ) = yield self.federation_client.get_room_state_ids(
            destination, room_id, event_id=event_id
        )

        desired_events = set(state_event_ids + auth_event_ids)

        if include_event_in_state:
            desired_events.add(event_id)

        event_map = yield self._get_events_from_store_or_dest(
            destination, room_id, desired_events
        )

        failed_to_fetch = desired_events - event_map.keys()
        if failed_to_fetch:
            logger.warning(
                "Failed to fetch missing state/auth events for %s: %s",
                room_id,
                failed_to_fetch,
            )

        remote_state = [
            event_map[e_id] for e_id in state_event_ids if e_id in event_map
        ]

        if include_event_in_state:
            remote_event = event_map.get(event_id)
            if not remote_event:
                raise Exception("Unable to get missing prev_event %s" % (event_id,))
            if remote_event.is_state():
                remote_state.append(remote_event)

        auth_chain = [event_map[e_id] for e_id in auth_event_ids if e_id in event_map]
        auth_chain.sort(key=lambda e: e.depth)

        return remote_state, auth_chain

    @defer.inlineCallbacks
    def _get_events_from_store_or_dest(self, destination, room_id, event_ids):
        """Fetch events from a remote destination, checking if we already have them.

        Args:
            destination (str)
            room_id (str)
            event_ids (Iterable[str])

        Persists any events we don't already have as outliers.

        If we fail to fetch any of the events, a warning will be logged, and the event
        will be omitted from the result. Likewise, any events which turn out not to
        be in the given room.

        Returns:
            Deferred[dict[str, EventBase]]: A deferred resolving to a map
            from event_id to event
        """
        fetched_events = yield self.store.get_events(event_ids, allow_rejected=True)

        missing_events = set(event_ids) - fetched_events.keys()

        if missing_events:
            logger.debug(
                "Fetching unknown state/auth events %s for room %s",
                missing_events,
                room_id,
            )

            yield self._get_events_and_persist(
                destination=destination, room_id=room_id, events=missing_events
            )

            # we need to make sure we re-load from the database to get the rejected
            # state correct.
            fetched_events.update(
                (yield self.store.get_events(missing_events, allow_rejected=True))
            )

        # check for events which were in the wrong room.
        #
        # this can happen if a remote server claims that the state or
        # auth_events at an event in room A are actually events in room B

        bad_events = list(
            (event_id, event.room_id)
            for event_id, event in fetched_events.items()
            if event.room_id != room_id
        )

        for bad_event_id, bad_room_id in bad_events:
            # This is a bogus situation, but since we may only discover it a long time
            # after it happened, we try our best to carry on, by just omitting the
            # bad events from the returned auth/state set.
            logger.warning(
                "Remote server %s claims event %s in room %s is an auth/state "
                "event in room %s",
                destination,
                bad_event_id,
                bad_room_id,
                room_id,
            )
            del fetched_events[bad_event_id]

        return fetched_events

    @defer.inlineCallbacks
    def _process_received_pdu(self, origin, event, state):
        """ Called when we have a new pdu. We need to do auth checks and put it
        through the StateHandler.

        Args:
            origin: server sending the event

            event: event to be persisted

            state: Normally None, but if we are handling a gap in the graph
                (ie, we are missing one or more prev_events), the resolved state at the
                event
        """
        room_id = event.room_id
        event_id = event.event_id

        logger.debug("[%s %s] Processing event: %s", room_id, event_id, event)

        try:
            context = yield self._handle_new_event(origin, event, state=state)
        except AuthError as e:
            raise FederationError("ERROR", e.code, e.msg, affected=event.event_id)

        room = yield self.store.get_room(room_id)

        if not room:
            try:
                yield self.store.store_room(
                    room_id=room_id, room_creator_user_id="", is_public=False
                )
            except StoreError:
                logger.exception("Failed to store room.")

        if event.type == EventTypes.Member:
            if event.membership == Membership.JOIN:
                # Only fire user_joined_room if the user has acutally
                # joined the room. Don't bother if the user is just
                # changing their profile info.
                newly_joined = True

                prev_state_ids = yield context.get_prev_state_ids(self.store)

                prev_state_id = prev_state_ids.get((event.type, event.state_key))
                if prev_state_id:
                    prev_state = yield self.store.get_event(
                        prev_state_id, allow_none=True
                    )
                    if prev_state and prev_state.membership == Membership.JOIN:
                        newly_joined = False

                if newly_joined:
                    user = UserID.from_string(event.state_key)
                    yield self.user_joined_room(user, room_id)

    @log_function
    async def backfill(self, dest, room_id, limit, extremities):
        """ Trigger a backfill request to `dest` for the given `room_id`

        This will attempt to get more events from the remote. If the other side
        has no new events to offer, this will return an empty list.

        As the events are received, we check their signatures, and also do some
        sanity-checking on them. If any of the backfilled events are invalid,
        this method throws a SynapseError.

        TODO: make this more useful to distinguish failures of the remote
        server from invalid events (there is probably no point in trying to
        re-fetch invalid events from every other HS in the room.)
        """
        if dest == self.server_name:
            raise SynapseError(400, "Can't backfill from self.")

<<<<<<< HEAD
        events = await self.federation_client.backfill(
=======
        events = yield self.federation_client.backfill(
>>>>>>> ff773ff7
            dest, room_id, limit=limit, extremities=extremities
        )

        # ideally we'd sanity check the events here for excess prev_events etc,
        # but it's hard to reject events at this point without completely
        # breaking backfill in the same way that it is currently broken by
        # events whose signature we cannot verify (#3121).
        #
        # So for now we accept the events anyway. #3124 tracks this.
        #
        # for ev in events:
        #     self._sanity_check_event(ev)

        # Don't bother processing events we already have.
        seen_events = await self.store.have_events_in_timeline(
            set(e.event_id for e in events)
        )

        events = [e for e in events if e.event_id not in seen_events]

        if not events:
            return []

        event_map = {e.event_id: e for e in events}

        event_ids = set(e.event_id for e in events)

        # build a list of events whose prev_events weren't in the batch.
        # (XXX: this will include events whose prev_events we already have; that doesn't
        # sound right?)
        edges = [ev.event_id for ev in events if set(ev.prev_event_ids()) - event_ids]

        logger.info("backfill: Got %d events with %d edges", len(events), len(edges))

        # For each edge get the current state.

        auth_events = {}
        state_events = {}
        events_to_state = {}
        for e_id in edges:
            state, auth = await self._get_state_for_room(
                destination=dest, room_id=room_id, event_id=e_id
            )
            auth_events.update({a.event_id: a for a in auth})
            auth_events.update({s.event_id: s for s in state})
            state_events.update({s.event_id: s for s in state})
            events_to_state[e_id] = state

        required_auth = set(
            a_id
            for event in events
            + list(state_events.values())
            + list(auth_events.values())
            for a_id in event.auth_event_ids()
        )
        auth_events.update(
            {e_id: event_map[e_id] for e_id in required_auth if e_id in event_map}
        )

        ev_infos = []

        # Step 1: persist the events in the chunk we fetched state for (i.e.
        # the backwards extremities), with custom auth events and state
        for e_id in events_to_state:
            # For paranoia we ensure that these events are marked as
            # non-outliers
            ev = event_map[e_id]
            assert not ev.internal_metadata.is_outlier()

            ev_infos.append(
                _NewEventInfo(
                    event=ev,
                    state=events_to_state[e_id],
                    auth_events={
                        (
                            auth_events[a_id].type,
                            auth_events[a_id].state_key,
                        ): auth_events[a_id]
                        for a_id in ev.auth_event_ids()
                        if a_id in auth_events
                    },
                )
            )

        await self._handle_new_events(dest, ev_infos, backfilled=True)

        # Step 2: Persist the rest of the events in the chunk one by one
        events.sort(key=lambda e: e.depth)

        for event in events:
            if event in events_to_state:
                continue

            # For paranoia we ensure that these events are marked as
            # non-outliers
            assert not event.internal_metadata.is_outlier()

            # We store these one at a time since each event depends on the
            # previous to work out the state.
            # TODO: We can probably do something more clever here.
            await self._handle_new_event(dest, event, backfilled=True)

        return events

    async def maybe_backfill(self, room_id, current_depth):
        """Checks the database to see if we should backfill before paginating,
        and if so do.
        """
        extremities = await self.store.get_oldest_events_with_depth_in_room(room_id)

        if not extremities:
            logger.debug("Not backfilling as no extremeties found.")
            return

        # We only want to paginate if we can actually see the events we'll get,
        # as otherwise we'll just spend a lot of resources to get redacted
        # events.
        #
        # We do this by filtering all the backwards extremities and seeing if
        # any remain. Given we don't have the extremity events themselves, we
        # need to actually check the events that reference them.
        #
        # *Note*: the spec wants us to keep backfilling until we reach the start
        # of the room in case we are allowed to see some of the history. However
        # in practice that causes more issues than its worth, as a) its
        # relatively rare for there to be any visible history and b) even when
        # there is its often sufficiently long ago that clients would stop
        # attempting to paginate before backfill reached the visible history.
        #
        # TODO: If we do do a backfill then we should filter the backwards
        #   extremities to only include those that point to visible portions of
        #   history.
        #
        # TODO: Correctly handle the case where we are allowed to see the
        #   forward event but not the backward extremity, e.g. in the case of
        #   initial join of the server where we are allowed to see the join
        #   event but not anything before it. This would require looking at the
        #   state *before* the event, ignoring the special casing certain event
        #   types have.

        forward_events = await self.store.get_successor_events(list(extremities))

        extremities_events = await self.store.get_events(
            forward_events,
            redact_behaviour=EventRedactBehaviour.AS_IS,
            get_prev_content=False,
        )

        # We set `check_history_visibility_only` as we might otherwise get false
        # positives from users having been erased.
        filtered_extremities = await filter_events_for_server(
            self.storage,
            self.server_name,
            list(extremities_events.values()),
            redact=False,
            check_history_visibility_only=True,
        )

        if not filtered_extremities:
            return False

        # Check if we reached a point where we should start backfilling.
        sorted_extremeties_tuple = sorted(extremities.items(), key=lambda e: -int(e[1]))
        max_depth = sorted_extremeties_tuple[0][1]

        # We don't want to specify too many extremities as it causes the backfill
        # request URI to be too long.
        extremities = dict(sorted_extremeties_tuple[:5])

        if current_depth > max_depth:
            logger.debug(
                "Not backfilling as we don't need to. %d < %d", max_depth, current_depth
            )
            return

        # Now we need to decide which hosts to hit first.

        # First we try hosts that are already in the room
        # TODO: HEURISTIC ALERT.

        curr_state = await self.state_handler.get_current_state(room_id)

        def get_domains_from_state(state):
            """Get joined domains from state

            Args:
                state (dict[tuple, FrozenEvent]): State map from type/state
                    key to event.

            Returns:
                list[tuple[str, int]]: Returns a list of servers with the
                lowest depth of their joins. Sorted by lowest depth first.
            """
            joined_users = [
                (state_key, int(event.depth))
                for (e_type, state_key), event in iteritems(state)
                if e_type == EventTypes.Member and event.membership == Membership.JOIN
            ]

            joined_domains = {}
            for u, d in joined_users:
                try:
                    dom = get_domain_from_id(u)
                    old_d = joined_domains.get(dom)
                    if old_d:
                        joined_domains[dom] = min(d, old_d)
                    else:
                        joined_domains[dom] = d
                except Exception:
                    pass

            return sorted(joined_domains.items(), key=lambda d: d[1])

        curr_domains = get_domains_from_state(curr_state)

        likely_domains = [
            domain for domain, depth in curr_domains if domain != self.server_name
        ]

        async def try_backfill(domains):
            # TODO: Should we try multiple of these at a time?
            for dom in domains:
                try:
                    await self.backfill(
                        dom, room_id, limit=100, extremities=extremities
                    )
                    # If this succeeded then we probably already have the
                    # appropriate stuff.
                    # TODO: We can probably do something more intelligent here.
                    return True
                except SynapseError as e:
                    logger.info("Failed to backfill from %s because %s", dom, e)
                    continue
                except CodeMessageException as e:
                    if 400 <= e.code < 500:
                        raise

                    logger.info("Failed to backfill from %s because %s", dom, e)
                    continue
                except NotRetryingDestination as e:
                    logger.info(str(e))
                    continue
                except RequestSendFailed as e:
                    logger.info("Falied to get backfill from %s because %s", dom, e)
                    continue
                except FederationDeniedError as e:
                    logger.info(e)
                    continue
                except Exception as e:
                    logger.exception("Failed to backfill from %s because %s", dom, e)
                    continue

            return False

        success = await try_backfill(likely_domains)
        if success:
            return True

        # Huh, well *those* domains didn't work out. Lets try some domains
        # from the time.

        tried_domains = set(likely_domains)
        tried_domains.add(self.server_name)

        event_ids = list(extremities.keys())

        logger.debug("calling resolve_state_groups in _maybe_backfill")
        resolve = preserve_fn(self.state_handler.resolve_state_groups_for_events)
        states = await make_deferred_yieldable(
            defer.gatherResults(
                [resolve(room_id, [e]) for e in event_ids], consumeErrors=True
            )
        )

        # dict[str, dict[tuple, str]], a map from event_id to state map of
        # event_ids.
        states = dict(zip(event_ids, [s.state for s in states]))

        state_map = await self.store.get_events(
            [e_id for ids in itervalues(states) for e_id in itervalues(ids)],
            get_prev_content=False,
        )
        states = {
            key: {
                k: state_map[e_id]
                for k, e_id in iteritems(state_dict)
                if e_id in state_map
            }
            for key, state_dict in iteritems(states)
        }

        for e_id, _ in sorted_extremeties_tuple:
            likely_domains = get_domains_from_state(states[e_id])

            success = await try_backfill(
                [dom for dom, _ in likely_domains if dom not in tried_domains]
            )
            if success:
                return True

            tried_domains.update(dom for dom, _ in likely_domains)

        return False

<<<<<<< HEAD
    async def _get_events_and_persist(
=======
    @defer.inlineCallbacks
    def _get_events_and_persist(
>>>>>>> ff773ff7
        self, destination: str, room_id: str, events: Iterable[str]
    ):
        """Fetch the given events from a server, and persist them as outliers.

        Logs a warning if we can't find the given event.
        """

<<<<<<< HEAD
        room_version = await self.store.get_room_version(room_id)
=======
        room_version = yield self.store.get_room_version(room_id)
>>>>>>> ff773ff7

        event_infos = []

        async def get_event(event_id: str):
            with nested_logging_context(event_id):
                try:
                    event = await self.federation_client.get_pdu(
                        [destination], event_id, room_version, outlier=True,
                    )
                    if event is None:
                        logger.warning(
                            "Server %s didn't return event %s", destination, event_id,
                        )
                        return

                    # recursively fetch the auth events for this event
                    auth_events = await self._get_events_from_store_or_dest(
                        destination, room_id, event.auth_event_ids()
                    )
                    auth = {}
                    for auth_event_id in event.auth_event_ids():
                        ae = auth_events.get(auth_event_id)
                        if ae:
                            auth[(ae.type, ae.state_key)] = ae

                    event_infos.append(_NewEventInfo(event, None, auth))

                except Exception as e:
                    logger.warning(
                        "Error fetching missing state/auth event %s: %s %s",
                        event_id,
                        type(e),
                        e,
                    )

<<<<<<< HEAD
        await concurrently_execute(get_event, events, 5)

        await self._handle_new_events(
=======
        yield concurrently_execute(get_event, events, 5)

        yield self._handle_new_events(
>>>>>>> ff773ff7
            destination, event_infos,
        )

    def _sanity_check_event(self, ev):
        """
        Do some early sanity checks of a received event

        In particular, checks it doesn't have an excessive number of
        prev_events or auth_events, which could cause a huge state resolution
        or cascade of event fetches.

        Args:
            ev (synapse.events.EventBase): event to be checked

        Returns: None

        Raises:
            SynapseError if the event does not pass muster
        """
        if len(ev.prev_event_ids()) > 20:
            logger.warning(
                "Rejecting event %s which has %i prev_events",
                ev.event_id,
                len(ev.prev_event_ids()),
            )
            raise SynapseError(http_client.BAD_REQUEST, "Too many prev_events")

        if len(ev.auth_event_ids()) > 10:
            logger.warning(
                "Rejecting event %s which has %i auth_events",
                ev.event_id,
                len(ev.auth_event_ids()),
            )
            raise SynapseError(http_client.BAD_REQUEST, "Too many auth_events")

    @defer.inlineCallbacks
    def send_invite(self, target_host, event):
        """ Sends the invite to the remote server for signing.

        Invites must be signed by the invitee's server before distribution.
        """
        pdu = yield self.federation_client.send_invite(
            destination=target_host,
            room_id=event.room_id,
            event_id=event.event_id,
            pdu=event,
        )

        return pdu

    @defer.inlineCallbacks
    def on_event_auth(self, event_id):
        event = yield self.store.get_event(event_id)
        auth = yield self.store.get_auth_chain(
            [auth_id for auth_id in event.auth_event_ids()], include_given=True
        )
        return [e for e in auth]

    @log_function
    @defer.inlineCallbacks
    def do_invite_join(self, target_hosts, room_id, joinee, content):
        """ Attempts to join the `joinee` to the room `room_id` via the
        servers contained in `target_hosts`.

        This first triggers a /make_join/ request that returns a partial
        event that we can fill out and sign. This is then sent to the
        remote server via /send_join/ which responds with the state at that
        event and the auth_chains.

        We suspend processing of any received events from this room until we
        have finished processing the join.

        Args:
            target_hosts (Iterable[str]): List of servers to attempt to join the room with.

            room_id (str): The ID of the room to join.

            joinee (str): The User ID of the joining user.

            content (dict): The event content to use for the join event.
        """
        logger.debug("Joining %s to %s", joinee, room_id)

        origin, event, event_format_version = yield self._make_and_verify_event(
            target_hosts,
            room_id,
            joinee,
            "join",
            content,
            params={"ver": KNOWN_ROOM_VERSIONS},
        )

        # This shouldn't happen, because the RoomMemberHandler has a
        # linearizer lock which only allows one operation per user per room
        # at a time - so this is just paranoia.
        assert room_id not in self.room_queues

        self.room_queues[room_id] = []

        yield self._clean_room_for_join(room_id)

        handled_events = set()

        try:
            # Try the host we successfully got a response to /make_join/
            # request first.
            try:
                target_hosts.remove(origin)
                target_hosts.insert(0, origin)
            except ValueError:
                pass
            ret = yield self.federation_client.send_join(
                target_hosts, event, event_format_version
            )

            origin = ret["origin"]
            state = ret["state"]
            auth_chain = ret["auth_chain"]
            auth_chain.sort(key=lambda e: e.depth)

            handled_events.update([s.event_id for s in state])
            handled_events.update([a.event_id for a in auth_chain])
            handled_events.add(event.event_id)

            logger.debug("do_invite_join auth_chain: %s", auth_chain)
            logger.debug("do_invite_join state: %s", state)

            logger.debug("do_invite_join event: %s", event)

            try:
                yield self.store.store_room(
                    room_id=room_id, room_creator_user_id="", is_public=False
                )
            except Exception:
                # FIXME
                pass

            yield self._persist_auth_tree(origin, auth_chain, state, event)

            # Check whether this room is the result of an upgrade of a room we already know
            # about. If so, migrate over user information
            predecessor = yield self.store.get_room_predecessor(room_id)
            if not predecessor or not isinstance(predecessor.get("room_id"), str):
                return
            old_room_id = predecessor["room_id"]
            logger.debug(
                "Found predecessor for %s during remote join: %s", room_id, old_room_id
            )

            # We retrieve the room member handler here as to not cause a cyclic dependency
            member_handler = self.hs.get_room_member_handler()
            yield member_handler.transfer_room_state_on_room_upgrade(
                old_room_id, room_id
            )

            logger.debug("Finished joining %s to %s", joinee, room_id)
        finally:
            room_queue = self.room_queues[room_id]
            del self.room_queues[room_id]

            # we don't need to wait for the queued events to be processed -
            # it's just a best-effort thing at this point. We do want to do
            # them roughly in order, though, otherwise we'll end up making
            # lots of requests for missing prev_events which we do actually
            # have. Hence we fire off the deferred, but don't wait for it.

            run_in_background(self._handle_queued_pdus, room_queue)

        return True

    async def _handle_queued_pdus(self, room_queue):
        """Process PDUs which got queued up while we were busy send_joining.

        Args:
            room_queue (list[FrozenEvent, str]): list of PDUs to be processed
                and the servers that sent them
        """
        for p, origin in room_queue:
            try:
                logger.info(
                    "Processing queued PDU %s which was received "
                    "while we were joining %s",
                    p.event_id,
                    p.room_id,
                )
                with nested_logging_context(p.event_id):
                    await self.on_receive_pdu(origin, p, sent_to_us_directly=True)
            except Exception as e:
                logger.warning(
                    "Error handling queued PDU %s from %s: %s", p.event_id, origin, e
                )

    @defer.inlineCallbacks
    @log_function
    def on_make_join_request(self, origin, room_id, user_id):
        """ We've received a /make_join/ request, so we create a partial
        join event for the room and return that. We do *not* persist or
        process it until the other server has signed it and sent it back.

        Args:
            origin (str): The (verified) server name of the requesting server.
            room_id (str): Room to create join event in
            user_id (str): The user to create the join for

        Returns:
            Deferred[FrozenEvent]
        """
        if get_domain_from_id(user_id) != origin:
            logger.info(
                "Got /make_join request for user %r from different origin %s, ignoring",
                user_id,
                origin,
            )
            raise SynapseError(403, "User not from origin", Codes.FORBIDDEN)

        event_content = {"membership": Membership.JOIN}

        room_version = yield self.store.get_room_version(room_id)

        builder = self.event_builder_factory.new(
            room_version,
            {
                "type": EventTypes.Member,
                "content": event_content,
                "room_id": room_id,
                "sender": user_id,
                "state_key": user_id,
            },
        )

        try:
            event, context = yield self.event_creation_handler.create_new_client_event(
                builder=builder
            )
        except AuthError as e:
            logger.warning("Failed to create join to %s because %s", room_id, e)
            raise e

        event_allowed = yield self.third_party_event_rules.check_event_allowed(
            event, context
        )
        if not event_allowed:
            logger.info("Creation of join %s forbidden by third-party rules", event)
            raise SynapseError(
                403, "This event is not allowed in this context", Codes.FORBIDDEN
            )

        # The remote hasn't signed it yet, obviously. We'll do the full checks
        # when we get the event back in `on_send_join_request`
        yield self.auth.check_from_context(
            room_version, event, context, do_sig_check=False
        )

        return event

    @defer.inlineCallbacks
    @log_function
    def on_send_join_request(self, origin, pdu):
        """ We have received a join event for a room. Fully process it and
        respond with the current state and auth chains.
        """
        event = pdu

        logger.debug(
            "on_send_join_request from %s: Got event: %s, signatures: %s",
            origin,
            event.event_id,
            event.signatures,
        )

        if get_domain_from_id(event.sender) != origin:
            logger.info(
                "Got /send_join request for user %r from different origin %s",
                event.sender,
                origin,
            )
            raise SynapseError(403, "User not from origin", Codes.FORBIDDEN)

        event.internal_metadata.outlier = False
        # Send this event on behalf of the origin server.
        #
        # The reasons we have the destination server rather than the origin
        # server send it are slightly mysterious: the origin server should have
        # all the neccessary state once it gets the response to the send_join,
        # so it could send the event itself if it wanted to. It may be that
        # doing it this way reduces failure modes, or avoids certain attacks
        # where a new server selectively tells a subset of the federation that
        # it has joined.
        #
        # The fact is that, as of the current writing, Synapse doesn't send out
        # the join event over federation after joining, and changing it now
        # would introduce the danger of backwards-compatibility problems.
        event.internal_metadata.send_on_behalf_of = origin

        context = yield self._handle_new_event(origin, event)

        event_allowed = yield self.third_party_event_rules.check_event_allowed(
            event, context
        )
        if not event_allowed:
            logger.info("Sending of join %s forbidden by third-party rules", event)
            raise SynapseError(
                403, "This event is not allowed in this context", Codes.FORBIDDEN
            )

        logger.debug(
            "on_send_join_request: After _handle_new_event: %s, sigs: %s",
            event.event_id,
            event.signatures,
        )

        if event.type == EventTypes.Member:
            if event.content["membership"] == Membership.JOIN:
                user = UserID.from_string(event.state_key)
                yield self.user_joined_room(user, event.room_id)

        prev_state_ids = yield context.get_prev_state_ids(self.store)

        state_ids = list(prev_state_ids.values())
        auth_chain = yield self.store.get_auth_chain(state_ids)

        state = yield self.store.get_events(list(prev_state_ids.values()))

        return {"state": list(state.values()), "auth_chain": auth_chain}

    @defer.inlineCallbacks
    def on_invite_request(self, origin, pdu):
        """ We've got an invite event. Process and persist it. Sign it.

        Respond with the now signed event.
        """
        event = pdu

        if event.state_key is None:
            raise SynapseError(400, "The invite event did not have a state key")

        is_blocked = yield self.store.is_room_blocked(event.room_id)
        if is_blocked:
            raise SynapseError(403, "This room has been blocked on this server")

        if self.hs.config.block_non_admin_invites:
            raise SynapseError(403, "This server does not accept room invites")

        is_published = yield self.store.is_room_published(event.room_id)

        if not self.spam_checker.user_may_invite(
            event.sender,
            event.state_key,
            None,
            room_id=event.room_id,
            new_room=False,
            published_room=is_published,
        ):
            raise SynapseError(
                403, "This user is not permitted to send invites to this server/user"
            )

        membership = event.content.get("membership")
        if event.type != EventTypes.Member or membership != Membership.INVITE:
            raise SynapseError(400, "The event was not an m.room.member invite event")

        sender_domain = get_domain_from_id(event.sender)
        if sender_domain != origin:
            raise SynapseError(
                400, "The invite event was not from the server sending it"
            )

        if not self.is_mine_id(event.state_key):
            raise SynapseError(400, "The invite event must be for this server")

        # block any attempts to invite the server notices mxid
        if event.state_key == self._server_notices_mxid:
            raise SynapseError(http_client.FORBIDDEN, "Cannot invite this user")

        event.internal_metadata.outlier = True
        event.internal_metadata.out_of_band_membership = True

        event.signatures.update(
            compute_event_signature(
                event.get_pdu_json(), self.hs.hostname, self.hs.config.signing_key[0]
            )
        )

        context = yield self.state_handler.compute_event_context(event)
        yield self.persist_events_and_notify([(event, context)])

        return event

    @defer.inlineCallbacks
    def do_remotely_reject_invite(self, target_hosts, room_id, user_id, content):
        origin, event, event_format_version = yield self._make_and_verify_event(
            target_hosts, room_id, user_id, "leave", content=content
        )
        # Mark as outlier as we don't have any state for this event; we're not
        # even in the room.
        event.internal_metadata.outlier = True
        event.internal_metadata.out_of_band_membership = True

        # Try the host that we succesfully called /make_leave/ on first for
        # the /send_leave/ request.
        try:
            target_hosts.remove(origin)
            target_hosts.insert(0, origin)
        except ValueError:
            pass

        yield self.federation_client.send_leave(target_hosts, event)

        context = yield self.state_handler.compute_event_context(event)
        yield self.persist_events_and_notify([(event, context)])

        return event

    @defer.inlineCallbacks
    def _make_and_verify_event(
        self, target_hosts, room_id, user_id, membership, content={}, params=None
    ):
        origin, event, format_ver = yield self.federation_client.make_membership_event(
            target_hosts, room_id, user_id, membership, content, params=params
        )

        logger.debug("Got response to make_%s: %s", membership, event)

        # We should assert some things.
        # FIXME: Do this in a nicer way
        assert event.type == EventTypes.Member
        assert event.user_id == user_id
        assert event.state_key == user_id
        assert event.room_id == room_id
        return origin, event, format_ver

    @defer.inlineCallbacks
    @log_function
    def on_make_leave_request(self, origin, room_id, user_id):
        """ We've received a /make_leave/ request, so we create a partial
        leave event for the room and return that. We do *not* persist or
        process it until the other server has signed it and sent it back.

        Args:
            origin (str): The (verified) server name of the requesting server.
            room_id (str): Room to create leave event in
            user_id (str): The user to create the leave for

        Returns:
            Deferred[FrozenEvent]
        """
        if get_domain_from_id(user_id) != origin:
            logger.info(
                "Got /make_leave request for user %r from different origin %s, ignoring",
                user_id,
                origin,
            )
            raise SynapseError(403, "User not from origin", Codes.FORBIDDEN)

        room_version = yield self.store.get_room_version(room_id)
        builder = self.event_builder_factory.new(
            room_version,
            {
                "type": EventTypes.Member,
                "content": {"membership": Membership.LEAVE},
                "room_id": room_id,
                "sender": user_id,
                "state_key": user_id,
            },
        )

        event, context = yield self.event_creation_handler.create_new_client_event(
            builder=builder
        )

        event_allowed = yield self.third_party_event_rules.check_event_allowed(
            event, context
        )
        if not event_allowed:
            logger.warning("Creation of leave %s forbidden by third-party rules", event)
            raise SynapseError(
                403, "This event is not allowed in this context", Codes.FORBIDDEN
            )

        try:
            # The remote hasn't signed it yet, obviously. We'll do the full checks
            # when we get the event back in `on_send_leave_request`
            yield self.auth.check_from_context(
                room_version, event, context, do_sig_check=False
            )
        except AuthError as e:
            logger.warning("Failed to create new leave %r because %s", event, e)
            raise e

        return event

    @defer.inlineCallbacks
    @log_function
    def on_send_leave_request(self, origin, pdu):
        """ We have received a leave event for a room. Fully process it."""
        event = pdu

        logger.debug(
            "on_send_leave_request: Got event: %s, signatures: %s",
            event.event_id,
            event.signatures,
        )

        if get_domain_from_id(event.sender) != origin:
            logger.info(
                "Got /send_leave request for user %r from different origin %s",
                event.sender,
                origin,
            )
            raise SynapseError(403, "User not from origin", Codes.FORBIDDEN)

        event.internal_metadata.outlier = False

        context = yield self._handle_new_event(origin, event)

        event_allowed = yield self.third_party_event_rules.check_event_allowed(
            event, context
        )
        if not event_allowed:
            logger.info("Sending of leave %s forbidden by third-party rules", event)
            raise SynapseError(
                403, "This event is not allowed in this context", Codes.FORBIDDEN
            )

        logger.debug(
            "on_send_leave_request: After _handle_new_event: %s, sigs: %s",
            event.event_id,
            event.signatures,
        )

        return None

    @defer.inlineCallbacks
    def get_state_for_pdu(self, room_id, event_id):
        """Returns the state at the event. i.e. not including said event.
        """

        event = yield self.store.get_event(
            event_id, allow_none=False, check_room_id=room_id
        )

        state_groups = yield self.state_store.get_state_groups(room_id, [event_id])

        if state_groups:
            _, state = list(iteritems(state_groups)).pop()
            results = {(e.type, e.state_key): e for e in state}

            if event.is_state():
                # Get previous state
                if "replaces_state" in event.unsigned:
                    prev_id = event.unsigned["replaces_state"]
                    if prev_id != event.event_id:
                        prev_event = yield self.store.get_event(prev_id)
                        results[(event.type, event.state_key)] = prev_event
                else:
                    del results[(event.type, event.state_key)]

            res = list(results.values())
            return res
        else:
            return []

    @defer.inlineCallbacks
    def get_state_ids_for_pdu(self, room_id, event_id):
        """Returns the state at the event. i.e. not including said event.
        """
        event = yield self.store.get_event(
            event_id, allow_none=False, check_room_id=room_id
        )

        state_groups = yield self.state_store.get_state_groups_ids(room_id, [event_id])

        if state_groups:
            _, state = list(state_groups.items()).pop()
            results = state

            if event.is_state():
                # Get previous state
                if "replaces_state" in event.unsigned:
                    prev_id = event.unsigned["replaces_state"]
                    if prev_id != event.event_id:
                        results[(event.type, event.state_key)] = prev_id
                else:
                    results.pop((event.type, event.state_key), None)

            return list(results.values())
        else:
            return []

    @defer.inlineCallbacks
    @log_function
    def on_backfill_request(self, origin, room_id, pdu_list, limit):
        in_room = yield self.auth.check_host_in_room(room_id, origin)
        if not in_room:
            raise AuthError(403, "Host not in room.")

        events = yield self.store.get_backfill_events(room_id, pdu_list, limit)

        events = yield filter_events_for_server(self.storage, origin, events)

        return events

    @defer.inlineCallbacks
    @log_function
    def get_persisted_pdu(self, origin, event_id):
        """Get an event from the database for the given server.

        Args:
            origin [str]: hostname of server which is requesting the event; we
               will check that the server is allowed to see it.
            event_id [str]: id of the event being requested

        Returns:
            Deferred[EventBase|None]: None if we know nothing about the event;
                otherwise the (possibly-redacted) event.

        Raises:
            AuthError if the server is not currently in the room
        """
        event = yield self.store.get_event(
            event_id, allow_none=True, allow_rejected=True
        )

        if event:
            in_room = yield self.auth.check_host_in_room(event.room_id, origin)
            if not in_room:
                raise AuthError(403, "Host not in room.")

            events = yield filter_events_for_server(self.storage, origin, [event])
            event = events[0]
            return event
        else:
            return None

    def get_min_depth_for_context(self, context):
        return self.store.get_min_depth(context)

    @defer.inlineCallbacks
    def _handle_new_event(
        self, origin, event, state=None, auth_events=None, backfilled=False
    ):
        context = yield self._prep_event(
            origin, event, state=state, auth_events=auth_events, backfilled=backfilled
        )

        # reraise does not allow inlineCallbacks to preserve the stacktrace, so we
        # hack around with a try/finally instead.
        success = False
        try:
            if (
                not event.internal_metadata.is_outlier()
                and not backfilled
                and not context.rejected
            ):
                yield self.action_generator.handle_push_actions_for_event(
                    event, context
                )

            yield self.persist_events_and_notify(
                [(event, context)], backfilled=backfilled
            )
            success = True
        finally:
            if not success:
                run_in_background(
                    self.store.remove_push_actions_from_staging, event.event_id
                )

        return context

    @defer.inlineCallbacks
    def _handle_new_events(
        self,
        origin: str,
        event_infos: Iterable[_NewEventInfo],
        backfilled: bool = False,
    ):
        """Creates the appropriate contexts and persists events. The events
        should not depend on one another, e.g. this should be used to persist
        a bunch of outliers, but not a chunk of individual events that depend
        on each other for state calculations.

        Notifies about the events where appropriate.
        """

        @defer.inlineCallbacks
        def prep(ev_info: _NewEventInfo):
            event = ev_info.event
            with nested_logging_context(suffix=event.event_id):
                res = yield self._prep_event(
                    origin,
                    event,
                    state=ev_info.state,
                    auth_events=ev_info.auth_events,
                    backfilled=backfilled,
                )
            return res

        contexts = yield make_deferred_yieldable(
            defer.gatherResults(
                [run_in_background(prep, ev_info) for ev_info in event_infos],
                consumeErrors=True,
            )
        )

        yield self.persist_events_and_notify(
            [
                (ev_info.event, context)
                for ev_info, context in zip(event_infos, contexts)
            ],
            backfilled=backfilled,
        )

    @defer.inlineCallbacks
    def _persist_auth_tree(self, origin, auth_events, state, event):
        """Checks the auth chain is valid (and passes auth checks) for the
        state and event. Then persists the auth chain and state atomically.
        Persists the event separately. Notifies about the persisted events
        where appropriate.

        Will attempt to fetch missing auth events.

        Args:
            origin (str): Where the events came from
            auth_events (list)
            state (list)
            event (Event)

        Returns:
            Deferred
        """
        events_to_context = {}
        for e in itertools.chain(auth_events, state):
            e.internal_metadata.outlier = True
            ctx = yield self.state_handler.compute_event_context(e)
            events_to_context[e.event_id] = ctx

        event_map = {
            e.event_id: e for e in itertools.chain(auth_events, state, [event])
        }

        create_event = None
        for e in auth_events:
            if (e.type, e.state_key) == (EventTypes.Create, ""):
                create_event = e
                break

        if create_event is None:
            # If the state doesn't have a create event then the room is
            # invalid, and it would fail auth checks anyway.
            raise SynapseError(400, "No create event in state")

        room_version = create_event.content.get(
            "room_version", RoomVersions.V1.identifier
        )

        missing_auth_events = set()
        for e in itertools.chain(auth_events, state, [event]):
            for e_id in e.auth_event_ids():
                if e_id not in event_map:
                    missing_auth_events.add(e_id)

        for e_id in missing_auth_events:
            m_ev = yield self.federation_client.get_pdu(
                [origin], e_id, room_version=room_version, outlier=True, timeout=10000
            )
            if m_ev and m_ev.event_id == e_id:
                event_map[e_id] = m_ev
            else:
                logger.info("Failed to find auth event %r", e_id)

        for e in itertools.chain(auth_events, state, [event]):
            auth_for_e = {
                (event_map[e_id].type, event_map[e_id].state_key): event_map[e_id]
                for e_id in e.auth_event_ids()
                if e_id in event_map
            }
            if create_event:
                auth_for_e[(EventTypes.Create, "")] = create_event

            try:
                event_auth.check(room_version, e, auth_events=auth_for_e)
            except SynapseError as err:
                # we may get SynapseErrors here as well as AuthErrors. For
                # instance, there are a couple of (ancient) events in some
                # rooms whose senders do not have the correct sigil; these
                # cause SynapseErrors in auth.check. We don't want to give up
                # the attempt to federate altogether in such cases.

                logger.warning("Rejecting %s because %s", e.event_id, err.msg)

                if e == event:
                    raise
                events_to_context[e.event_id].rejected = RejectedReason.AUTH_ERROR

        yield self.persist_events_and_notify(
            [
                (e, events_to_context[e.event_id])
                for e in itertools.chain(auth_events, state)
            ]
        )

        new_event_context = yield self.state_handler.compute_event_context(
            event, old_state=state
        )

        yield self.persist_events_and_notify([(event, new_event_context)])

    @defer.inlineCallbacks
    def _prep_event(
        self,
        origin: str,
        event: EventBase,
        state: Optional[Iterable[EventBase]],
        auth_events: Optional[Dict[Tuple[str, str], EventBase]],
        backfilled: bool,
    ):
        """

        Args:
            origin:
            event:
            state:
            auth_events:
            backfilled:

        Returns:
            Deferred, which resolves to synapse.events.snapshot.EventContext
        """
        context = yield self.state_handler.compute_event_context(event, old_state=state)

        if not auth_events:
            prev_state_ids = yield context.get_prev_state_ids(self.store)
            auth_events_ids = yield self.auth.compute_auth_events(
                event, prev_state_ids, for_verification=True
            )
            auth_events = yield self.store.get_events(auth_events_ids)
            auth_events = {(e.type, e.state_key): e for e in auth_events.values()}

        # This is a hack to fix some old rooms where the initial join event
        # didn't reference the create event in its auth events.
        if event.type == EventTypes.Member and not event.auth_event_ids():
            if len(event.prev_event_ids()) == 1 and event.depth < 5:
                c = yield self.store.get_event(
                    event.prev_event_ids()[0], allow_none=True
                )
                if c and c.type == EventTypes.Create:
                    auth_events[(c.type, c.state_key)] = c

        context = yield self.do_auth(origin, event, context, auth_events=auth_events)

        if not context.rejected:
            yield self._check_for_soft_fail(event, state, backfilled)

        if event.type == EventTypes.GuestAccess and not context.rejected:
            yield self.maybe_kick_guest_users(event)

        return context

    @defer.inlineCallbacks
    def _check_for_soft_fail(
        self, event: EventBase, state: Optional[Iterable[EventBase]], backfilled: bool
    ):
        """Checks if we should soft fail the event, if so marks the event as
        such.

        Args:
            event
            state: The state at the event if we don't have all the event's prev events
            backfilled: Whether the event is from backfill

        Returns:
            Deferred
        """
        # For new (non-backfilled and non-outlier) events we check if the event
        # passes auth based on the current state. If it doesn't then we
        # "soft-fail" the event.
        do_soft_fail_check = not backfilled and not event.internal_metadata.is_outlier()
        if do_soft_fail_check:
            extrem_ids = yield self.store.get_latest_event_ids_in_room(event.room_id)

            extrem_ids = set(extrem_ids)
            prev_event_ids = set(event.prev_event_ids())

            if extrem_ids == prev_event_ids:
                # If they're the same then the current state is the same as the
                # state at the event, so no point rechecking auth for soft fail.
                do_soft_fail_check = False

        if do_soft_fail_check:
            room_version = yield self.store.get_room_version(event.room_id)

            # Calculate the "current state".
            if state is not None:
                # If we're explicitly given the state then we won't have all the
                # prev events, and so we have a gap in the graph. In this case
                # we want to be a little careful as we might have been down for
                # a while and have an incorrect view of the current state,
                # however we still want to do checks as gaps are easy to
                # maliciously manufacture.
                #
                # So we use a "current state" that is actually a state
                # resolution across the current forward extremities and the
                # given state at the event. This should correctly handle cases
                # like bans, especially with state res v2.

                state_sets = yield self.state_store.get_state_groups(
                    event.room_id, extrem_ids
                )
                state_sets = list(state_sets.values())
                state_sets.append(state)
                current_state_ids = yield self.state_handler.resolve_events(
                    room_version, state_sets, event
                )
                current_state_ids = {
                    k: e.event_id for k, e in iteritems(current_state_ids)
                }
            else:
                current_state_ids = yield self.state_handler.get_current_state_ids(
                    event.room_id, latest_event_ids=extrem_ids
                )

            logger.debug(
                "Doing soft-fail check for %s: state %s",
                event.event_id,
                current_state_ids,
            )

            # Now check if event pass auth against said current state
            auth_types = auth_types_for_event(event)
            current_state_ids = [
                e for k, e in iteritems(current_state_ids) if k in auth_types
            ]

            current_auth_events = yield self.store.get_events(current_state_ids)
            current_auth_events = {
                (e.type, e.state_key): e for e in current_auth_events.values()
            }

            try:
                event_auth.check(room_version, event, auth_events=current_auth_events)
            except AuthError as e:
                logger.warning("Soft-failing %r because %s", event, e)
                event.internal_metadata.soft_failed = True

    @defer.inlineCallbacks
    def on_query_auth(
        self, origin, event_id, room_id, remote_auth_chain, rejects, missing
    ):
        in_room = yield self.auth.check_host_in_room(room_id, origin)
        if not in_room:
            raise AuthError(403, "Host not in room.")

        event = yield self.store.get_event(
            event_id, allow_none=False, check_room_id=room_id
        )

        # Just go through and process each event in `remote_auth_chain`. We
        # don't want to fall into the trap of `missing` being wrong.
        for e in remote_auth_chain:
            try:
                yield self._handle_new_event(origin, e)
            except AuthError:
                pass

        # Now get the current auth_chain for the event.
        local_auth_chain = yield self.store.get_auth_chain(
            [auth_id for auth_id in event.auth_event_ids()], include_given=True
        )

        # TODO: Check if we would now reject event_id. If so we need to tell
        # everyone.

        ret = yield self.construct_auth_difference(local_auth_chain, remote_auth_chain)

        logger.debug("on_query_auth returning: %s", ret)

        return ret

    @defer.inlineCallbacks
    def on_get_missing_events(
        self, origin, room_id, earliest_events, latest_events, limit
    ):
        in_room = yield self.auth.check_host_in_room(room_id, origin)
        if not in_room:
            raise AuthError(403, "Host not in room.")

        limit = min(limit, 20)

        missing_events = yield self.store.get_missing_events(
            room_id=room_id,
            earliest_events=earliest_events,
            latest_events=latest_events,
            limit=limit,
        )

        missing_events = yield filter_events_for_server(
            self.storage, origin, missing_events
        )

        return missing_events

    @defer.inlineCallbacks
    @log_function
    def do_auth(self, origin, event, context, auth_events):
        """

        Args:
            origin (str):
            event (synapse.events.EventBase):
            context (synapse.events.snapshot.EventContext):
            auth_events (dict[(str, str)->synapse.events.EventBase]):
                Map from (event_type, state_key) to event

                Normally, our calculated auth_events based on the state of the room
                at the event's position in the DAG, though occasionally (eg if the
                event is an outlier), may be the auth events claimed by the remote
                server.

                Also NB that this function adds entries to it.
        Returns:
            defer.Deferred[EventContext]: updated context object
        """
        room_version = yield self.store.get_room_version(event.room_id)

        try:
            context = yield self._update_auth_events_and_context_for_auth(
                origin, event, context, auth_events
            )
        except Exception:
            # We don't really mind if the above fails, so lets not fail
            # processing if it does. However, it really shouldn't fail so
            # let's still log as an exception since we'll still want to fix
            # any bugs.
            logger.exception(
                "Failed to double check auth events for %s with remote. "
                "Ignoring failure and continuing processing of event.",
                event.event_id,
            )

        try:
            event_auth.check(room_version, event, auth_events=auth_events)
        except AuthError as e:
            logger.warning("Failed auth resolution for %r because %s", event, e)
            context.rejected = RejectedReason.AUTH_ERROR

        return context

    @defer.inlineCallbacks
    def _update_auth_events_and_context_for_auth(
        self, origin, event, context, auth_events
    ):
        """Helper for do_auth. See there for docs.

        Checks whether a given event has the expected auth events. If it
        doesn't then we talk to the remote server to compare state to see if
        we can come to a consensus (e.g. if one server missed some valid
        state).

        This attempts to resovle any potential divergence of state between
        servers, but is not essential and so failures should not block further
        processing of the event.

        Args:
            origin (str):
            event (synapse.events.EventBase):
            context (synapse.events.snapshot.EventContext):

            auth_events (dict[(str, str)->synapse.events.EventBase]):
                Map from (event_type, state_key) to event

                Normally, our calculated auth_events based on the state of the room
                at the event's position in the DAG, though occasionally (eg if the
                event is an outlier), may be the auth events claimed by the remote
                server.

                Also NB that this function adds entries to it.

        Returns:
            defer.Deferred[EventContext]: updated context
        """
        event_auth_events = set(event.auth_event_ids())

        # missing_auth is the set of the event's auth_events which we don't yet have
        # in auth_events.
        missing_auth = event_auth_events.difference(
            e.event_id for e in auth_events.values()
        )

        # if we have missing events, we need to fetch those events from somewhere.
        #
        # we start by checking if they are in the store, and then try calling /event_auth/.
        if missing_auth:
            have_events = yield self.store.have_seen_events(missing_auth)
            logger.debug("Events %s are in the store", have_events)
            missing_auth.difference_update(have_events)

        if missing_auth:
            # If we don't have all the auth events, we need to get them.
            logger.info("auth_events contains unknown events: %s", missing_auth)
            try:
                try:
                    remote_auth_chain = yield self.federation_client.get_event_auth(
                        origin, event.room_id, event.event_id
                    )
                except RequestSendFailed as e:
                    # The other side isn't around or doesn't implement the
                    # endpoint, so lets just bail out.
                    logger.info("Failed to get event auth from remote: %s", e)
                    return context

                seen_remotes = yield self.store.have_seen_events(
                    [e.event_id for e in remote_auth_chain]
                )

                for e in remote_auth_chain:
                    if e.event_id in seen_remotes:
                        continue

                    if e.event_id == event.event_id:
                        continue

                    try:
                        auth_ids = e.auth_event_ids()
                        auth = {
                            (e.type, e.state_key): e
                            for e in remote_auth_chain
                            if e.event_id in auth_ids or e.type == EventTypes.Create
                        }
                        e.internal_metadata.outlier = True

                        logger.debug(
                            "do_auth %s missing_auth: %s", event.event_id, e.event_id
                        )
                        yield self._handle_new_event(origin, e, auth_events=auth)

                        if e.event_id in event_auth_events:
                            auth_events[(e.type, e.state_key)] = e
                    except AuthError:
                        pass

            except Exception:
                logger.exception("Failed to get auth chain")

        if event.internal_metadata.is_outlier():
            # XXX: given that, for an outlier, we'll be working with the
            # event's *claimed* auth events rather than those we calculated:
            # (a) is there any point in this test, since different_auth below will
            # obviously be empty
            # (b) alternatively, why don't we do it earlier?
            logger.info("Skipping auth_event fetch for outlier")
            return context

        different_auth = event_auth_events.difference(
            e.event_id for e in auth_events.values()
        )

        if not different_auth:
            return context

        logger.info(
            "auth_events refers to events which are not in our calculated auth "
            "chain: %s",
            different_auth,
        )

        # XXX: currently this checks for redactions but I'm not convinced that is
        # necessary?
        different_events = yield self.store.get_events_as_list(different_auth)

        for d in different_events:
            if d.room_id != event.room_id:
                logger.warning(
                    "Event %s refers to auth_event %s which is in a different room",
                    event.event_id,
                    d.event_id,
                )

                # don't attempt to resolve the claimed auth events against our own
                # in this case: just use our own auth events.
                #
                # XXX: should we reject the event in this case? It feels like we should,
                # but then shouldn't we also do so if we've failed to fetch any of the
                # auth events?
                return context

        # now we state-resolve between our own idea of the auth events, and the remote's
        # idea of them.

        local_state = auth_events.values()
        remote_auth_events = dict(auth_events)
        remote_auth_events.update({(d.type, d.state_key): d for d in different_events})
        remote_state = remote_auth_events.values()

        room_version = yield self.store.get_room_version(event.room_id)
        new_state = yield self.state_handler.resolve_events(
            room_version, (local_state, remote_state), event
        )

        logger.info(
            "After state res: updating auth_events with new state %s",
            {
                (d.type, d.state_key): d.event_id
                for d in new_state.values()
                if auth_events.get((d.type, d.state_key)) != d
            },
        )

        auth_events.update(new_state)

        context = yield self._update_context_for_auth_events(
            event, context, auth_events
        )

        return context

    @defer.inlineCallbacks
    def _update_context_for_auth_events(self, event, context, auth_events):
        """Update the state_ids in an event context after auth event resolution,
        storing the changes as a new state group.

        Args:
            event (Event): The event we're handling the context for

            context (synapse.events.snapshot.EventContext): initial event context

            auth_events (dict[(str, str)->EventBase]): Events to update in the event
                context.

        Returns:
            Deferred[EventContext]: new event context
        """
        # exclude the state key of the new event from the current_state in the context.
        if event.is_state():
            event_key = (event.type, event.state_key)
        else:
            event_key = None
        state_updates = {
            k: a.event_id for k, a in iteritems(auth_events) if k != event_key
        }

        current_state_ids = yield context.get_current_state_ids(self.store)
        current_state_ids = dict(current_state_ids)

        current_state_ids.update(state_updates)

        prev_state_ids = yield context.get_prev_state_ids(self.store)
        prev_state_ids = dict(prev_state_ids)

        prev_state_ids.update({k: a.event_id for k, a in iteritems(auth_events)})

        # create a new state group as a delta from the existing one.
        prev_group = context.state_group
        state_group = yield self.state_store.store_state_group(
            event.event_id,
            event.room_id,
            prev_group=prev_group,
            delta_ids=state_updates,
            current_state_ids=current_state_ids,
        )

        return EventContext.with_state(
            state_group=state_group,
            state_group_before_event=context.state_group_before_event,
            current_state_ids=current_state_ids,
            prev_state_ids=prev_state_ids,
            prev_group=prev_group,
            delta_ids=state_updates,
        )

    @defer.inlineCallbacks
    def construct_auth_difference(self, local_auth, remote_auth):
        """ Given a local and remote auth chain, find the differences. This
        assumes that we have already processed all events in remote_auth

        Params:
            local_auth (list)
            remote_auth (list)

        Returns:
            dict
        """

        logger.debug("construct_auth_difference Start!")

        # TODO: Make sure we are OK with local_auth or remote_auth having more
        # auth events in them than strictly necessary.

        def sort_fun(ev):
            return ev.depth, ev.event_id

        logger.debug("construct_auth_difference after sort_fun!")

        # We find the differences by starting at the "bottom" of each list
        # and iterating up on both lists. The lists are ordered by depth and
        # then event_id, we iterate up both lists until we find the event ids
        # don't match. Then we look at depth/event_id to see which side is
        # missing that event, and iterate only up that list. Repeat.

        remote_list = list(remote_auth)
        remote_list.sort(key=sort_fun)

        local_list = list(local_auth)
        local_list.sort(key=sort_fun)

        local_iter = iter(local_list)
        remote_iter = iter(remote_list)

        logger.debug("construct_auth_difference before get_next!")

        def get_next(it, opt=None):
            try:
                return next(it)
            except Exception:
                return opt

        current_local = get_next(local_iter)
        current_remote = get_next(remote_iter)

        logger.debug("construct_auth_difference before while")

        missing_remotes = []
        missing_locals = []
        while current_local or current_remote:
            if current_remote is None:
                missing_locals.append(current_local)
                current_local = get_next(local_iter)
                continue

            if current_local is None:
                missing_remotes.append(current_remote)
                current_remote = get_next(remote_iter)
                continue

            if current_local.event_id == current_remote.event_id:
                current_local = get_next(local_iter)
                current_remote = get_next(remote_iter)
                continue

            if current_local.depth < current_remote.depth:
                missing_locals.append(current_local)
                current_local = get_next(local_iter)
                continue

            if current_local.depth > current_remote.depth:
                missing_remotes.append(current_remote)
                current_remote = get_next(remote_iter)
                continue

            # They have the same depth, so we fall back to the event_id order
            if current_local.event_id < current_remote.event_id:
                missing_locals.append(current_local)
                current_local = get_next(local_iter)

            if current_local.event_id > current_remote.event_id:
                missing_remotes.append(current_remote)
                current_remote = get_next(remote_iter)
                continue

        logger.debug("construct_auth_difference after while")

        # missing locals should be sent to the server
        # We should find why we are missing remotes, as they will have been
        # rejected.

        # Remove events from missing_remotes if they are referencing a missing
        # remote. We only care about the "root" rejected ones.
        missing_remote_ids = [e.event_id for e in missing_remotes]
        base_remote_rejected = list(missing_remotes)
        for e in missing_remotes:
            for e_id in e.auth_event_ids():
                if e_id in missing_remote_ids:
                    try:
                        base_remote_rejected.remove(e)
                    except ValueError:
                        pass

        reason_map = {}

        for e in base_remote_rejected:
            reason = yield self.store.get_rejection_reason(e.event_id)
            if reason is None:
                # TODO: e is not in the current state, so we should
                # construct some proof of that.
                continue

            reason_map[e.event_id] = reason

        logger.debug("construct_auth_difference returning")

        return {
            "auth_chain": local_auth,
            "rejects": {
                e.event_id: {"reason": reason_map[e.event_id], "proof": None}
                for e in base_remote_rejected
            },
            "missing": [e.event_id for e in missing_locals],
        }

    @defer.inlineCallbacks
    @log_function
    def exchange_third_party_invite(
        self, sender_user_id, target_user_id, room_id, signed
    ):
        third_party_invite = {"signed": signed}

        event_dict = {
            "type": EventTypes.Member,
            "content": {
                "membership": Membership.INVITE,
                "third_party_invite": third_party_invite,
            },
            "room_id": room_id,
            "sender": sender_user_id,
            "state_key": target_user_id,
        }

        if (yield self.auth.check_host_in_room(room_id, self.hs.hostname)):
            room_version = yield self.store.get_room_version(room_id)
            builder = self.event_builder_factory.new(room_version, event_dict)

            EventValidator().validate_builder(builder)
            event, context = yield self.event_creation_handler.create_new_client_event(
                builder=builder
            )

            event_allowed = yield self.third_party_event_rules.check_event_allowed(
                event, context
            )
            if not event_allowed:
                logger.info(
                    "Creation of threepid invite %s forbidden by third-party rules",
                    event,
                )
                raise SynapseError(
                    403, "This event is not allowed in this context", Codes.FORBIDDEN
                )

            event, context = yield self.add_display_name_to_third_party_invite(
                room_version, event_dict, event, context
            )

            EventValidator().validate_new(event, self.config)

            # We need to tell the transaction queue to send this out, even
            # though the sender isn't a local user.
            event.internal_metadata.send_on_behalf_of = self.hs.hostname

            try:
                yield self.auth.check_from_context(room_version, event, context)
            except AuthError as e:
                logger.warning("Denying new third party invite %r because %s", event, e)
                raise e

            yield self._check_signature(event, context)

            # We retrieve the room member handler here as to not cause a cyclic dependency
            member_handler = self.hs.get_room_member_handler()
            yield member_handler.send_membership_event(None, event, context)
        else:
            destinations = set(x.split(":", 1)[-1] for x in (sender_user_id, room_id))
            yield self.federation_client.forward_third_party_invite(
                destinations, room_id, event_dict
            )

    @defer.inlineCallbacks
    @log_function
    def on_exchange_third_party_invite_request(self, room_id, event_dict):
        """Handle an exchange_third_party_invite request from a remote server

        The remote server will call this when it wants to turn a 3pid invite
        into a normal m.room.member invite.

        Args:
            room_id (str): The ID of the room.

            event_dict (dict[str, Any]): Dictionary containing the event body.

        Returns:
            Deferred: resolves (to None)
        """
        room_version = yield self.store.get_room_version(room_id)

        # NB: event_dict has a particular specced format we might need to fudge
        # if we change event formats too much.
        builder = self.event_builder_factory.new(room_version, event_dict)

        event, context = yield self.event_creation_handler.create_new_client_event(
            builder=builder
        )

        event_allowed = yield self.third_party_event_rules.check_event_allowed(
            event, context
        )
        if not event_allowed:
            logger.warning(
                "Exchange of threepid invite %s forbidden by third-party rules", event
            )
            raise SynapseError(
                403, "This event is not allowed in this context", Codes.FORBIDDEN
            )

        event, context = yield self.add_display_name_to_third_party_invite(
            room_version, event_dict, event, context
        )

        try:
            yield self.auth.check_from_context(room_version, event, context)
        except AuthError as e:
            logger.warning("Denying third party invite %r because %s", event, e)
            raise e
        yield self._check_signature(event, context)

        # We need to tell the transaction queue to send this out, even
        # though the sender isn't a local user.
        event.internal_metadata.send_on_behalf_of = get_domain_from_id(event.sender)

        # We retrieve the room member handler here as to not cause a cyclic dependency
        member_handler = self.hs.get_room_member_handler()
        yield member_handler.send_membership_event(None, event, context)

    @defer.inlineCallbacks
    def add_display_name_to_third_party_invite(
        self, room_version, event_dict, event, context
    ):
        key = (
            EventTypes.ThirdPartyInvite,
            event.content["third_party_invite"]["signed"]["token"],
        )
        original_invite = None
        prev_state_ids = yield context.get_prev_state_ids(self.store)
        original_invite_id = prev_state_ids.get(key)
        if original_invite_id:
            original_invite = yield self.store.get_event(
                original_invite_id, allow_none=True
            )
        if original_invite:
            # If the m.room.third_party_invite event's content is empty, it means the
            # invite has been revoked. In this case, we don't have to raise an error here
            # because the auth check will fail on the invite (because it's not able to
            # fetch public keys from the m.room.third_party_invite event's content, which
            # is empty).
            display_name = original_invite.content.get("display_name")
            event_dict["content"]["third_party_invite"]["display_name"] = display_name
        else:
            logger.info(
                "Could not find invite event for third_party_invite: %r", event_dict
            )
            # We don't discard here as this is not the appropriate place to do
            # auth checks. If we need the invite and don't have it then the
            # auth check code will explode appropriately.

        builder = self.event_builder_factory.new(room_version, event_dict)
        EventValidator().validate_builder(builder)
        event, context = yield self.event_creation_handler.create_new_client_event(
            builder=builder
        )
        EventValidator().validate_new(event, self.config)
        return (event, context)

    @defer.inlineCallbacks
    def _check_signature(self, event, context):
        """
        Checks that the signature in the event is consistent with its invite.

        Args:
            event (Event): The m.room.member event to check
            context (EventContext):

        Raises:
            AuthError: if signature didn't match any keys, or key has been
                revoked,
            SynapseError: if a transient error meant a key couldn't be checked
                for revocation.
        """
        signed = event.content["third_party_invite"]["signed"]
        token = signed["token"]

        prev_state_ids = yield context.get_prev_state_ids(self.store)
        invite_event_id = prev_state_ids.get((EventTypes.ThirdPartyInvite, token))

        invite_event = None
        if invite_event_id:
            invite_event = yield self.store.get_event(invite_event_id, allow_none=True)

        if not invite_event:
            raise AuthError(403, "Could not find invite")

        logger.debug("Checking auth on event %r", event.content)

        last_exception = None
        # for each public key in the 3pid invite event
        for public_key_object in self.hs.get_auth().get_public_keys(invite_event):
            try:
                # for each sig on the third_party_invite block of the actual invite
                for server, signature_block in signed["signatures"].items():
                    for key_name, encoded_signature in signature_block.items():
                        if not key_name.startswith("ed25519:"):
                            continue

                        logger.debug(
                            "Attempting to verify sig with key %s from %r "
                            "against pubkey %r",
                            key_name,
                            server,
                            public_key_object,
                        )

                        try:
                            public_key = public_key_object["public_key"]
                            verify_key = decode_verify_key_bytes(
                                key_name, decode_base64(public_key)
                            )
                            verify_signed_json(signed, server, verify_key)
                            logger.debug(
                                "Successfully verified sig with key %s from %r "
                                "against pubkey %r",
                                key_name,
                                server,
                                public_key_object,
                            )
                        except Exception:
                            logger.info(
                                "Failed to verify sig with key %s from %r "
                                "against pubkey %r",
                                key_name,
                                server,
                                public_key_object,
                            )
                            raise
                        try:
                            if "key_validity_url" in public_key_object:
                                yield self._check_key_revocation(
                                    public_key, public_key_object["key_validity_url"]
                                )
                        except Exception:
                            logger.info(
                                "Failed to query key_validity_url %s",
                                public_key_object["key_validity_url"],
                            )
                            raise
                        return
            except Exception as e:
                last_exception = e
        raise last_exception

    @defer.inlineCallbacks
    def _check_key_revocation(self, public_key, url):
        """
        Checks whether public_key has been revoked.

        Args:
            public_key (str): base-64 encoded public key.
            url (str): Key revocation URL.

        Raises:
            AuthError: if they key has been revoked.
            SynapseError: if a transient error meant a key couldn't be checked
                for revocation.
        """
        try:
            response = yield self.http_client.get_json(url, {"public_key": public_key})
        except Exception:
            raise SynapseError(502, "Third party certificate could not be checked")
        if "valid" not in response or not response["valid"]:
            raise AuthError(403, "Third party certificate was invalid")

    @defer.inlineCallbacks
    def persist_events_and_notify(self, event_and_contexts, backfilled=False):
        """Persists events and tells the notifier/pushers about them, if
        necessary.

        Args:
            event_and_contexts(list[tuple[FrozenEvent, EventContext]])
            backfilled (bool): Whether these events are a result of
                backfilling or not

        Returns:
            Deferred
        """
        if self.config.worker_app:
            yield self._send_events_to_master(
                store=self.store,
                event_and_contexts=event_and_contexts,
                backfilled=backfilled,
            )
        else:
            max_stream_id = yield self.storage.persistence.persist_events(
                event_and_contexts, backfilled=backfilled
            )

            if self._ephemeral_messages_enabled:
                for (event, context) in event_and_contexts:
                    # If there's an expiry timestamp on the event, schedule its expiry.
                    self._message_handler.maybe_schedule_expiry(event)

            if not backfilled:  # Never notify for backfilled events
                for event, _ in event_and_contexts:
                    yield self._notify_persisted_event(event, max_stream_id)

    def _notify_persisted_event(self, event, max_stream_id):
        """Checks to see if notifier/pushers should be notified about the
        event or not.

        Args:
            event (FrozenEvent)
            max_stream_id (int): The max_stream_id returned by persist_events
        """

        extra_users = []
        if event.type == EventTypes.Member:
            target_user_id = event.state_key

            # We notify for memberships if its an invite for one of our
            # users
            if event.internal_metadata.is_outlier():
                if event.membership != Membership.INVITE:
                    if not self.is_mine_id(target_user_id):
                        return

            target_user = UserID.from_string(target_user_id)
            extra_users.append(target_user)
        elif event.internal_metadata.is_outlier():
            return

        event_stream_id = event.internal_metadata.stream_ordering
        self.notifier.on_new_room_event(
            event, event_stream_id, max_stream_id, extra_users=extra_users
        )

        return self.pusher_pool.on_new_notifications(event_stream_id, max_stream_id)

    def _clean_room_for_join(self, room_id):
        """Called to clean up any data in DB for a given room, ready for the
        server to join the room.

        Args:
            room_id (str)
        """
        if self.config.worker_app:
            return self._clean_room_for_join_client(room_id)
        else:
            return self.store.clean_room_for_join(room_id)

    def user_joined_room(self, user, room_id):
        """Called when a new user has joined the room
        """
        if self.config.worker_app:
            return self._notify_user_membership_change(
                room_id=room_id, user_id=user.to_string(), change="joined"
            )
        else:
            return defer.succeed(user_joined_room(self.distributor, user, room_id))

    @defer.inlineCallbacks
    def get_room_complexity(self, remote_room_hosts, room_id):
        """
        Fetch the complexity of a remote room over federation.

        Args:
            remote_room_hosts (list[str]): The remote servers to ask.
            room_id (str): The room ID to ask about.

        Returns:
            Deferred[dict] or Deferred[None]: Dict contains the complexity
            metric versions, while None means we could not fetch the complexity.
        """

        for host in remote_room_hosts:
            res = yield self.federation_client.get_room_complexity(host, room_id)

            # We got a result, return it.
            if res:
                defer.returnValue(res)

        # We fell off the bottom, couldn't get the complexity from anyone. Oh
        # well.
        defer.returnValue(None)<|MERGE_RESOLUTION|>--- conflicted
+++ resolved
@@ -65,10 +65,6 @@
 from synapse.state import StateResolutionStore, resolve_events_with_store
 from synapse.storage.data_stores.main.events_worker import EventRedactBehaviour
 from synapse.types import UserID, get_domain_from_id
-<<<<<<< HEAD
-from synapse.util import batch_iter, unwrapFirstError
-=======
->>>>>>> ff773ff7
 from synapse.util.async_helpers import Linearizer, concurrently_execute
 from synapse.util.distributor import user_joined_room
 from synapse.util.retryutils import NotRetryingDestination
@@ -367,23 +363,11 @@
                             p,
                         )
 
-<<<<<<< HEAD
-                        room_version = await self.store.get_room_version(room_id)
-
-=======
->>>>>>> ff773ff7
                         with nested_logging_context(p):
                             # note that if any of the missing prevs share missing state or
                             # auth events, the requests to fetch those events are deduped
                             # by the get_pdu_cache in federation_client.
-<<<<<<< HEAD
-                            (
-                                remote_state,
-                                got_auth_chain,
-                            ) = await self._get_state_for_room(
-=======
-                            (remote_state, _,) = yield self._get_state_for_room(
->>>>>>> ff773ff7
+                            (remote_state, _,) = await self._get_state_for_room(
                                 origin, room_id, p, include_event_in_state=True
                             )
 
@@ -395,12 +379,8 @@
                             for x in remote_state:
                                 event_map[x.event_id] = x
 
-<<<<<<< HEAD
+                    room_version = await self.store.get_room_version(room_id)
                     state_map = await resolve_events_with_store(
-=======
-                    room_version = yield self.store.get_room_version(room_id)
-                    state_map = yield resolve_events_with_store(
->>>>>>> ff773ff7
                         room_id,
                         room_version,
                         state_maps,
@@ -436,13 +416,7 @@
                         affected=event_id,
                     )
 
-<<<<<<< HEAD
-        await self._process_received_pdu(
-            origin, pdu, state=state, auth_chain=auth_chain
-        )
-=======
-        yield self._process_received_pdu(origin, pdu, state=state)
->>>>>>> ff773ff7
+        await self._process_received_pdu(origin, pdu, state=state)
 
     async def _get_missing_events_for_pdu(self, origin, pdu, prevs, min_depth):
         """
@@ -775,11 +749,7 @@
         if dest == self.server_name:
             raise SynapseError(400, "Can't backfill from self.")
 
-<<<<<<< HEAD
         events = await self.federation_client.backfill(
-=======
-        events = yield self.federation_client.backfill(
->>>>>>> ff773ff7
             dest, room_id, limit=limit, extremities=extremities
         )
 
@@ -1084,12 +1054,7 @@
 
         return False
 
-<<<<<<< HEAD
     async def _get_events_and_persist(
-=======
-    @defer.inlineCallbacks
-    def _get_events_and_persist(
->>>>>>> ff773ff7
         self, destination: str, room_id: str, events: Iterable[str]
     ):
         """Fetch the given events from a server, and persist them as outliers.
@@ -1097,11 +1062,7 @@
         Logs a warning if we can't find the given event.
         """
 
-<<<<<<< HEAD
         room_version = await self.store.get_room_version(room_id)
-=======
-        room_version = yield self.store.get_room_version(room_id)
->>>>>>> ff773ff7
 
         event_infos = []
 
@@ -1137,15 +1098,9 @@
                         e,
                     )
 
-<<<<<<< HEAD
         await concurrently_execute(get_event, events, 5)
 
         await self._handle_new_events(
-=======
-        yield concurrently_execute(get_event, events, 5)
-
-        yield self._handle_new_events(
->>>>>>> ff773ff7
             destination, event_infos,
         )
 

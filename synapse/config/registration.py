# -*- coding: utf-8 -*-
# Copyright 2015, 2016 OpenMarket Ltd
#
# Licensed under the Apache License, Version 2.0 (the "License");
# you may not use this file except in compliance with the License.
# You may obtain a copy of the License at
#
#     http://www.apache.org/licenses/LICENSE-2.0
#
# Unless required by applicable law or agreed to in writing, software
# distributed under the License is distributed on an "AS IS" BASIS,
# WITHOUT WARRANTIES OR CONDITIONS OF ANY KIND, either express or implied.
# See the License for the specific language governing permissions and
# limitations under the License.

import os
from distutils.util import strtobool

import pkg_resources

from synapse.config._base import Config, ConfigError
from synapse.types import RoomAlias
from synapse.util.stringutils import random_string_with_symbols


class AccountValidityConfig(Config):
    def __init__(self, config, synapse_config):
        self.enabled = config.get("enabled", False)
        self.renew_by_email_enabled = "renew_at" in config

        if self.enabled:
            if "period" in config:
                self.period = self.parse_duration(config["period"])
            else:
                raise ConfigError("'period' is required when using account validity")

            if "renew_at" in config:
                self.renew_at = self.parse_duration(config["renew_at"])

            if "renew_email_subject" in config:
                self.renew_email_subject = config["renew_email_subject"]
            else:
                self.renew_email_subject = "Renew your %(app)s account"

            self.startup_job_max_delta = self.period * 10.0 / 100.0

        if self.renew_by_email_enabled:
            if "public_baseurl" not in synapse_config:
                raise ConfigError("Can't send renewal emails without 'public_baseurl'")

        template_dir = config.get("template_dir")

        if not template_dir:
            template_dir = pkg_resources.resource_filename("synapse", "res/templates")

        if "account_renewed_html_path" in config:
            file_path = os.path.join(template_dir, config["account_renewed_html_path"])

            self.account_renewed_html_content = self.read_file(
                file_path, "account_validity.account_renewed_html_path"
            )
        else:
            self.account_renewed_html_content = (
                "<html><body>Your account has been successfully renewed.</body><html>"
            )

        if "invalid_token_html_path" in config:
            file_path = os.path.join(template_dir, config["invalid_token_html_path"])

            self.invalid_token_html_content = self.read_file(
                file_path, "account_validity.invalid_token_html_path"
            )
        else:
            self.invalid_token_html_content = (
                "<html><body>Invalid renewal token.</body><html>"
            )


class RegistrationConfig(Config):
    def read_config(self, config, **kwargs):
        self.enable_registration = bool(
            strtobool(str(config.get("enable_registration", False)))
        )
        if "disable_registration" in config:
            self.enable_registration = not bool(
                strtobool(str(config["disable_registration"]))
            )

        self.account_validity = AccountValidityConfig(
            config.get("account_validity", {}), config
        )

        self.registrations_require_3pid = config.get("registrations_require_3pid", [])
        self.allowed_local_3pids = config.get("allowed_local_3pids", [])
        self.check_is_for_allowed_local_3pids = config.get(
            "check_is_for_allowed_local_3pids", None
        )
        self.allow_invited_3pids = config.get("allow_invited_3pids", False)

        self.disable_3pid_changes = config.get("disable_3pid_changes", False)

        self.enable_3pid_lookup = config.get("enable_3pid_lookup", True)
        self.registration_shared_secret = config.get("registration_shared_secret")
        self.register_mxid_from_3pid = config.get("register_mxid_from_3pid")
        self.register_just_use_email_for_display_name = config.get(
            "register_just_use_email_for_display_name", False
        )

        self.bcrypt_rounds = config.get("bcrypt_rounds", 12)
        self.trusted_third_party_id_servers = config.get(
            "trusted_third_party_id_servers", ["matrix.org", "vector.im"]
        )
        account_threepid_delegates = config.get("account_threepid_delegates") or {}
        self.account_threepid_delegate_email = account_threepid_delegates.get("email")
        self.account_threepid_delegate_msisdn = account_threepid_delegates.get("msisdn")

        self.default_identity_server = config.get("default_identity_server")
        self.allow_guest_access = config.get("allow_guest_access", False)

        if config.get("invite_3pid_guest", False):
            raise ConfigError("invite_3pid_guest is no longer supported")

        self.auto_join_rooms = config.get("auto_join_rooms", [])
        for room_alias in self.auto_join_rooms:
            if not RoomAlias.is_valid(room_alias):
                raise ConfigError("Invalid auto_join_rooms entry %s" % (room_alias,))
        self.autocreate_auto_join_rooms = config.get("autocreate_auto_join_rooms", True)

        self.disable_set_displayname = config.get("disable_set_displayname", False)
        self.disable_set_avatar_url = config.get("disable_set_avatar_url", False)

        self.replicate_user_profiles_to = config.get("replicate_user_profiles_to", [])
        if not isinstance(self.replicate_user_profiles_to, list):
            self.replicate_user_profiles_to = [self.replicate_user_profiles_to]

        self.shadow_server = config.get("shadow_server", None)
        self.rewrite_identity_server_urls = config.get(
            "rewrite_identity_server_urls", {}
        )

        self.disable_msisdn_registration = config.get(
            "disable_msisdn_registration", False
        )

        session_lifetime = config.get("session_lifetime")
        if session_lifetime is not None:
            session_lifetime = self.parse_duration(session_lifetime)
        self.session_lifetime = session_lifetime

    def generate_config_section(self, generate_secrets=False, **kwargs):
        if generate_secrets:
            registration_shared_secret = 'registration_shared_secret: "%s"' % (
                random_string_with_symbols(50),
            )
        else:
            registration_shared_secret = (
                "# registration_shared_secret: <PRIVATE STRING>"
            )

        return (
            """\
        ## Registration ##
        #
        # Registration can be rate-limited using the parameters in the "Ratelimiting"
        # section of this file.

        # Enable registration for new users.
        #
        #enable_registration: false

        # Optional account validity configuration. This allows for accounts to be denied
        # any request after a given period.
        #
        # ``enabled`` defines whether the account validity feature is enabled. Defaults
        # to False.
        #
        # ``period`` allows setting the period after which an account is valid
        # after its registration. When renewing the account, its validity period
        # will be extended by this amount of time. This parameter is required when using
        # the account validity feature.
        #
        # ``renew_at`` is the amount of time before an account's expiry date at which
        # Synapse will send an email to the account's email address with a renewal link.
        # This needs the ``email`` and ``public_baseurl`` configuration sections to be
        # filled.
        #
        # ``renew_email_subject`` is the subject of the email sent out with the renewal
        # link. ``%%(app)s`` can be used as a placeholder for the ``app_name`` parameter
        # from the ``email`` section.
        #
        # Once this feature is enabled, Synapse will look for registered users without an
        # expiration date at startup and will add one to every account it found using the
        # current settings at that time.
        # This means that, if a validity period is set, and Synapse is restarted (it will
        # then derive an expiration date from the current validity period), and some time
        # after that the validity period changes and Synapse is restarted, the users'
        # expiration dates won't be updated unless their account is manually renewed. This
        # date will be randomly selected within a range [now + period - d ; now + period],
        # where d is equal to 10%% of the validity period.
        #
        #account_validity:
        #  enabled: True
        #  period: 6w
        #  renew_at: 1w
        #  renew_email_subject: "Renew your %%(app)s account"
        #  # Directory in which Synapse will try to find the HTML files to serve to the
        #  # user when trying to renew an account. Optional, defaults to
        #  # synapse/res/templates.
        #  template_dir: "res/templates"
        #  # HTML to be displayed to the user after they successfully renewed their
        #  # account. Optional.
        #  account_renewed_html_path: "account_renewed.html"
        #  # HTML to be displayed when the user tries to renew an account with an invalid
        #  # renewal token. Optional.
        #  invalid_token_html_path: "invalid_token.html"

        # Time that a user's session remains valid for, after they log in.
        #
        # Note that this is not currently compatible with guest logins.
        #
        # Note also that this is calculated at login time: changes are not applied
        # retrospectively to users who have already logged in.
        #
        # By default, this is infinite.
        #
        #session_lifetime: 24h

        # The user must provide all of the below types of 3PID when registering.
        #
        #registrations_require_3pid:
        #  - email
        #  - msisdn

        # Explicitly disable asking for MSISDNs from the registration
        # flow (overrides registrations_require_3pid if MSISDNs are set as required)
        #
        #disable_msisdn_registration: true

        # Derive the user's matrix ID from a type of 3PID used when registering.
        # This overrides any matrix ID the user proposes when calling /register
        # The 3PID type should be present in registrations_require_3pid to avoid
        # users failing to register if they don't specify the right kind of 3pid.
        #
        #register_mxid_from_3pid: email

        # Uncomment to set the display name of new users to their email address,
        # rather than using the default heuristic.
        #
        #register_just_use_email_for_display_name: true

        # Mandate that users are only allowed to associate certain formats of
        # 3PIDs with accounts on this server.
        #
        # Use an Identity Server to establish which 3PIDs are allowed to register?
        # Overrides allowed_local_3pids below.
        #
        #check_is_for_allowed_local_3pids: matrix.org
        #
        # If you are using an IS you can also check whether that IS registers
        # pending invites for the given 3PID (and then allow it to sign up on
        # the platform):
        #
        #allow_invited_3pids: False
        #
        #allowed_local_3pids:
        #  - medium: email
        #    pattern: '.*@matrix\\.org'
        #  - medium: email
        #    pattern: '.*@vector\\.im'
        #  - medium: msisdn
        #    pattern: '\\+44'

        # If true, stop users from trying to change the 3PIDs associated with
        # their accounts.
        #
        #disable_3pid_changes: False

        # Enable 3PIDs lookup requests to identity servers from this server.
        #
        #enable_3pid_lookup: true

        # If set, allows registration of standard or admin accounts by anyone who
        # has the shared secret, even if registration is otherwise disabled.
        #
        %(registration_shared_secret)s

        # Set the number of bcrypt rounds used to generate password hash.
        # Larger numbers increase the work factor needed to generate the hash.
        # The default number is 12 (which equates to 2^12 rounds).
        # N.B. that increasing this will exponentially increase the time required
        # to register or login - e.g. 24 => 2^24 rounds which will take >20 mins.
        #
        #bcrypt_rounds: 12

        # Allows users to register as guests without a password/email/etc, and
        # participate in rooms hosted on this server which have been made
        # accessible to anonymous users.
        #
        #allow_guest_access: false

        # The identity server which we suggest that clients should use when users log
        # in on this server.
        #
        # (By default, no suggestion is made, so it is left up to the client.
        # This setting is ignored unless public_baseurl is also set.)
        #
        #default_identity_server: https://matrix.org

        # The list of identity servers trusted to verify third party
        # identifiers by this server.
        #
        # Also defines the ID server which will be called when an account is
        # deactivated (one will be picked arbitrarily).
        #
        # Note: This option is deprecated. Since v0.99.4, Synapse has tracked which identity
        # server a 3PID has been bound to. For 3PIDs bound before then, Synapse runs a
        # background migration script, informing itself that the identity server all of its
        # 3PIDs have been bound to is likely one of the below.
        #
        # As of Synapse v1.4.0, all other functionality of this option has been deprecated, and
        # it is now solely used for the purposes of the background migration script, and can be
        # removed once it has run.
        #trusted_third_party_id_servers:
        #  - matrix.org
        #  - vector.im

<<<<<<< HEAD
        # If enabled, user IDs, display names and avatar URLs will be replicated
        # to this server whenever they change.
        # This is an experimental API currently implemented by sydent to support
        # cross-homeserver user directories.
        #
        #replicate_user_profiles_to: example.com

        # If specified, attempt to replay registrations, profile changes & 3pid
        # bindings on the given target homeserver via the AS API. The HS is authed
        # via a given AS token.
        #
        #shadow_server:
        #  hs_url: https://shadow.example.com
        #  hs: shadow.example.com
        #  as_token: 12u394refgbdhivsia

        # If enabled, don't let users set their own display names/avatars
        # other than for the very first time (unless they are a server admin).
        # Useful when provisioning users based on the contents of a 3rd party
        # directory and to avoid ambiguities.
        #
        #disable_set_displayname: False
        #disable_set_avatar_url: False
=======
        # Handle threepid (email/phone etc) registration and password resets through a set of
        # *trusted* identity servers. Note that this allows the configured identity server to
        # reset passwords for accounts!
        #
        # Be aware that if `email` is not set, and SMTP options have not been
        # configured in the email config block, registration and user password resets via
        # email will be globally disabled.
        #
        # Additionally, if `msisdn` is not set, registration and password resets via msisdn
        # will be disabled regardless. This is due to Synapse currently not supporting any
        # method of sending SMS messages on its own.
        #
        # To enable using an identity server for operations regarding a particular third-party
        # identifier type, set the value to the URL of that identity server as shown in the
        # examples below.
        #
        # Servers handling the these requests must answer the `/requestToken` endpoints defined
        # by the Matrix Identity Service API specification:
        # https://matrix.org/docs/spec/identity_service/latest
        #
        account_threepid_delegates:
            #email: https://example.com     # Delegate email sending to matrix.org
            #msisdn: http://localhost:8090  # Delegate SMS sending to this local process
>>>>>>> 0c0b82b6

        # Users who register on this homeserver will automatically be joined
        # to these rooms
        #
        #auto_join_rooms:
        #  - "#example:example.com"

        # Where auto_join_rooms are specified, setting this flag ensures that the
        # the rooms exist by creating them when the first user on the
        # homeserver registers.
        # Setting to false means that if the rooms are not manually created,
        # users cannot be auto-joined since they do not exist.
        #
        #autocreate_auto_join_rooms: true
        """
            % locals()
        )

    @staticmethod
    def add_arguments(parser):
        reg_group = parser.add_argument_group("registration")
        reg_group.add_argument(
            "--enable-registration",
            action="store_true",
            default=None,
            help="Enable registration for new users.",
        )

    def read_arguments(self, args):
        if args.enable_registration is not None:
            self.enable_registration = bool(strtobool(str(args.enable_registration)))<|MERGE_RESOLUTION|>--- conflicted
+++ resolved
@@ -324,7 +324,6 @@
         #  - matrix.org
         #  - vector.im
 
-<<<<<<< HEAD
         # If enabled, user IDs, display names and avatar URLs will be replicated
         # to this server whenever they change.
         # This is an experimental API currently implemented by sydent to support
@@ -348,7 +347,7 @@
         #
         #disable_set_displayname: False
         #disable_set_avatar_url: False
-=======
+
         # Handle threepid (email/phone etc) registration and password resets through a set of
         # *trusted* identity servers. Note that this allows the configured identity server to
         # reset passwords for accounts!
@@ -372,7 +371,6 @@
         account_threepid_delegates:
             #email: https://example.com     # Delegate email sending to matrix.org
             #msisdn: http://localhost:8090  # Delegate SMS sending to this local process
->>>>>>> 0c0b82b6
 
         # Users who register on this homeserver will automatically be joined
         # to these rooms

# -*- coding: utf-8 -*-
# Copyright 2014-2016 OpenMarket Ltd
# Copyright 2018 New Vector Ltd
#
# Licensed under the Apache License, Version 2.0 (the "License");
# you may not use this file except in compliance with the License.
# You may obtain a copy of the License at
#
#     http://www.apache.org/licenses/LICENSE-2.0
#
# Unless required by applicable law or agreed to in writing, software
# distributed under the License is distributed on an "AS IS" BASIS,
# WITHOUT WARRANTIES OR CONDITIONS OF ANY KIND, either express or implied.
# See the License for the specific language governing permissions and
# limitations under the License.
import collections
import logging
from contextlib import contextmanager

from six.moves import range

from twisted.internet import defer
from twisted.internet.defer import CancelledError
from twisted.python import failure

from synapse.util import Clock, logcontext, unwrapFirstError

from .logcontext import (
    PreserveLoggingContext,
    make_deferred_yieldable,
    run_in_background,
)

logger = logging.getLogger(__name__)


class ObservableDeferred(object):
    """Wraps a deferred object so that we can add observer deferreds. These
    observer deferreds do not affect the callback chain of the original
    deferred.

    If consumeErrors is true errors will be captured from the origin deferred.

    Cancelling or otherwise resolving an observer will not affect the original
    ObservableDeferred.

    NB that it does not attempt to do anything with logcontexts; in general
    you should probably make_deferred_yieldable the deferreds
    returned by `observe`, and ensure that the original deferred runs its
    callbacks in the sentinel logcontext.
    """

    __slots__ = ["_deferred", "_observers", "_result"]

    def __init__(self, deferred, consumeErrors=False):
        object.__setattr__(self, "_deferred", deferred)
        object.__setattr__(self, "_result", None)
        object.__setattr__(self, "_observers", set())

        def callback(r):
            object.__setattr__(self, "_result", (True, r))
            while self._observers:
                try:
                    # TODO: Handle errors here.
                    self._observers.pop().callback(r)
                except Exception:
                    pass
            return r

        def errback(f):
            object.__setattr__(self, "_result", (False, f))
            while self._observers:
                try:
                    # TODO: Handle errors here.
                    self._observers.pop().errback(f)
                except Exception:
                    pass

            if consumeErrors:
                return None
            else:
                return f

        deferred.addCallbacks(callback, errback)

    def observe(self):
        """Observe the underlying deferred.

        Can return either a deferred if the underlying deferred is still pending
        (or has failed), or the actual value. Callers may need to use maybeDeferred.
        """
        if not self._result:
            d = defer.Deferred()

            def remove(r):
                self._observers.discard(d)
                return r
            d.addBoth(remove)

            self._observers.add(d)
            return d
        else:
            success, res = self._result
            return res if success else defer.fail(res)

    def observers(self):
        return self._observers

    def has_called(self):
        return self._result is not None

    def has_succeeded(self):
        return self._result is not None and self._result[0] is True

    def get_result(self):
        return self._result[1]

    def __getattr__(self, name):
        return getattr(self._deferred, name)

    def __setattr__(self, name, value):
        setattr(self._deferred, name, value)

    def __repr__(self):
        return "<ObservableDeferred object at %s, result=%r, _deferred=%r>" % (
            id(self), self._result, self._deferred,
        )


def concurrently_execute(func, args, limit):
    """Executes the function with each argument conncurrently while limiting
    the number of concurrent executions.

    Args:
        func (func): Function to execute, should return a deferred.
        args (list): List of arguments to pass to func, each invocation of func
            gets a signle argument.
        limit (int): Maximum number of conccurent executions.

    Returns:
        deferred: Resolved when all function invocations have finished.
    """
    it = iter(args)

    @defer.inlineCallbacks
    def _concurrently_execute_inner():
        try:
            while True:
                yield func(next(it))
        except StopIteration:
            pass

    return logcontext.make_deferred_yieldable(defer.gatherResults([
        run_in_background(_concurrently_execute_inner)
        for _ in range(limit)
    ], consumeErrors=True)).addErrback(unwrapFirstError)


def yieldable_gather_results(func, iter, *args, **kwargs):
    """Executes the function with each argument concurrently.

    Args:
        func (func): Function to execute that returns a Deferred
        iter (iter): An iterable that yields items that get passed as the first
            argument to the function
        *args: Arguments to be passed to each call to func

    Returns
<<<<<<< HEAD
        Deferred: Resolved when all functions have been invoked, or errors if
=======
        Deferred[list]: Resolved when all functions have been invoked, or errors if
>>>>>>> 71551628
        one of the function calls fails.
    """
    return logcontext.make_deferred_yieldable(defer.gatherResults([
        run_in_background(func, item, *args, **kwargs)
        for item in iter
    ], consumeErrors=True)).addErrback(unwrapFirstError)


class Linearizer(object):
    """Limits concurrent access to resources based on a key. Useful to ensure
    only a few things happen at a time on a given resource.

    Example:

        with (yield limiter.queue("test_key")):
            # do some work.

    """
    def __init__(self, name=None, max_count=1, clock=None):
        """
        Args:
            max_count(int): The maximum number of concurrent accesses
        """
        if name is None:
            self.name = id(self)
        else:
            self.name = name

        if not clock:
            from twisted.internet import reactor
            clock = Clock(reactor)
        self._clock = clock
        self.max_count = max_count

        # key_to_defer is a map from the key to a 2 element list where
        # the first element is the number of things executing, and
        # the second element is an OrderedDict, where the keys are deferreds for the
        # things blocked from executing.
        self.key_to_defer = {}

    def queue(self, key):
        # we avoid doing defer.inlineCallbacks here, so that cancellation works correctly.
        # (https://twistedmatrix.com/trac/ticket/4632 meant that cancellations were not
        # propagated inside inlineCallbacks until Twisted 18.7)
        entry = self.key_to_defer.setdefault(key, [0, collections.OrderedDict()])

        # If the number of things executing is greater than the maximum
        # then add a deferred to the list of blocked items
        # When one of the things currently executing finishes it will callback
        # this item so that it can continue executing.
        if entry[0] >= self.max_count:
            res = self._await_lock(key)
        else:
            logger.debug(
                "Acquired uncontended linearizer lock %r for key %r", self.name, key,
            )
            entry[0] += 1
            res = defer.succeed(None)

        # once we successfully get the lock, we need to return a context manager which
        # will release the lock.

        @contextmanager
        def _ctx_manager(_):
            try:
                yield
            finally:
                logger.debug("Releasing linearizer lock %r for key %r", self.name, key)

                # We've finished executing so check if there are any things
                # blocked waiting to execute and start one of them
                entry[0] -= 1

                if entry[1]:
                    (next_def, _) = entry[1].popitem(last=False)

                    # we need to run the next thing in the sentinel context.
                    with PreserveLoggingContext():
                        next_def.callback(None)
                elif entry[0] == 0:
                    # We were the last thing for this key: remove it from the
                    # map.
                    del self.key_to_defer[key]

        res.addCallback(_ctx_manager)
        return res

    def _await_lock(self, key):
        """Helper for queue: adds a deferred to the queue

        Assumes that we've already checked that we've reached the limit of the number
        of lock-holders we allow. Creates a new deferred which is added to the list, and
        adds some management around cancellations.

        Returns the deferred, which will callback once we have secured the lock.

        """
        entry = self.key_to_defer[key]

        logger.debug(
            "Waiting to acquire linearizer lock %r for key %r", self.name, key,
        )

        new_defer = make_deferred_yieldable(defer.Deferred())
        entry[1][new_defer] = 1

        def cb(_r):
            logger.debug("Acquired linearizer lock %r for key %r", self.name, key)
            entry[0] += 1

            # if the code holding the lock completes synchronously, then it
            # will recursively run the next claimant on the list. That can
            # relatively rapidly lead to stack exhaustion. This is essentially
            # the same problem as http://twistedmatrix.com/trac/ticket/9304.
            #
            # In order to break the cycle, we add a cheeky sleep(0) here to
            # ensure that we fall back to the reactor between each iteration.
            #
            # (This needs to happen while we hold the lock, and the context manager's exit
            # code must be synchronous, so this is the only sensible place.)
            return self._clock.sleep(0)

        def eb(e):
            logger.info("defer %r got err %r", new_defer, e)
            if isinstance(e, CancelledError):
                logger.debug(
                    "Cancelling wait for linearizer lock %r for key %r",
                    self.name, key,
                )

            else:
                logger.warn(
                    "Unexpected exception waiting for linearizer lock %r for key %r",
                    self.name, key,
                )

            # we just have to take ourselves back out of the queue.
            del entry[1][new_defer]
            return e

        new_defer.addCallbacks(cb, eb)
        return new_defer


class ReadWriteLock(object):
    """A deferred style read write lock.

    Example:

        with (yield read_write_lock.read("test_key")):
            # do some work
    """

    # IMPLEMENTATION NOTES
    #
    # We track the most recent queued reader and writer deferreds (which get
    # resolved when they release the lock).
    #
    # Read: We know its safe to acquire a read lock when the latest writer has
    # been resolved. The new reader is appeneded to the list of latest readers.
    #
    # Write: We know its safe to acquire the write lock when both the latest
    # writers and readers have been resolved. The new writer replaces the latest
    # writer.

    def __init__(self):
        # Latest readers queued
        self.key_to_current_readers = {}

        # Latest writer queued
        self.key_to_current_writer = {}

    @defer.inlineCallbacks
    def read(self, key):
        new_defer = defer.Deferred()

        curr_readers = self.key_to_current_readers.setdefault(key, set())
        curr_writer = self.key_to_current_writer.get(key, None)

        curr_readers.add(new_defer)

        # We wait for the latest writer to finish writing. We can safely ignore
        # any existing readers... as they're readers.
        yield make_deferred_yieldable(curr_writer)

        @contextmanager
        def _ctx_manager():
            try:
                yield
            finally:
                new_defer.callback(None)
                self.key_to_current_readers.get(key, set()).discard(new_defer)

        defer.returnValue(_ctx_manager())

    @defer.inlineCallbacks
    def write(self, key):
        new_defer = defer.Deferred()

        curr_readers = self.key_to_current_readers.get(key, set())
        curr_writer = self.key_to_current_writer.get(key, None)

        # We wait on all latest readers and writer.
        to_wait_on = list(curr_readers)
        if curr_writer:
            to_wait_on.append(curr_writer)

        # We can clear the list of current readers since the new writer waits
        # for them to finish.
        curr_readers.clear()
        self.key_to_current_writer[key] = new_defer

        yield make_deferred_yieldable(defer.gatherResults(to_wait_on))

        @contextmanager
        def _ctx_manager():
            try:
                yield
            finally:
                new_defer.callback(None)
                if self.key_to_current_writer[key] == new_defer:
                    self.key_to_current_writer.pop(key)

        defer.returnValue(_ctx_manager())


def _cancelled_to_timed_out_error(value, timeout):
    if isinstance(value, failure.Failure):
        value.trap(CancelledError)
        raise defer.TimeoutError(timeout, "Deferred")
    return value


def timeout_deferred(deferred, timeout, reactor, on_timeout_cancel=None):
    """The in built twisted `Deferred.addTimeout` fails to time out deferreds
    that have a canceller that throws exceptions. This method creates a new
    deferred that wraps and times out the given deferred, correctly handling
    the case where the given deferred's canceller throws.

    (See https://twistedmatrix.com/trac/ticket/9534)

    NOTE: Unlike `Deferred.addTimeout`, this function returns a new deferred

    Args:
        deferred (Deferred)
        timeout (float): Timeout in seconds
        reactor (twisted.interfaces.IReactorTime): The twisted reactor to use
        on_timeout_cancel (callable): A callable which is called immediately
            after the deferred times out, and not if this deferred is
            otherwise cancelled before the timeout.

            It takes an arbitrary value, which is the value of the deferred at
            that exact point in time (probably a CancelledError Failure), and
            the timeout.

            The default callable (if none is provided) will translate a
            CancelledError Failure into a defer.TimeoutError.

    Returns:
        Deferred
    """

    new_d = defer.Deferred()

    timed_out = [False]

    def time_it_out():
        timed_out[0] = True

        try:
            deferred.cancel()
        except:   # noqa: E722, if we throw any exception it'll break time outs
            logger.exception("Canceller failed during timeout")

        if not new_d.called:
            new_d.errback(defer.TimeoutError(timeout, "Deferred"))

    delayed_call = reactor.callLater(timeout, time_it_out)

    def convert_cancelled(value):
        if timed_out[0]:
            to_call = on_timeout_cancel or _cancelled_to_timed_out_error
            return to_call(value, timeout)
        return value

    deferred.addBoth(convert_cancelled)

    def cancel_timeout(result):
        # stop the pending call to cancel the deferred if it's been fired
        if delayed_call.active():
            delayed_call.cancel()
        return result

    deferred.addBoth(cancel_timeout)

    def success_cb(val):
        if not new_d.called:
            new_d.callback(val)

    def failure_cb(val):
        if not new_d.called:
            new_d.errback(val)

    deferred.addCallbacks(success_cb, failure_cb)

    return new_d<|MERGE_RESOLUTION|>--- conflicted
+++ resolved
@@ -166,11 +166,7 @@
         *args: Arguments to be passed to each call to func
 
     Returns
-<<<<<<< HEAD
-        Deferred: Resolved when all functions have been invoked, or errors if
-=======
         Deferred[list]: Resolved when all functions have been invoked, or errors if
->>>>>>> 71551628
         one of the function calls fails.
     """
     return logcontext.make_deferred_yieldable(defer.gatherResults([

--- conflicted
+++ resolved
@@ -23,7 +23,7 @@
 import shutil
 import sys
 import traceback
-import ujson as json
+import simplejson as json
 import urlparse
 
 from twisted.web.server import NOT_DONE_YET
@@ -46,21 +46,6 @@
 from synapse.util.async import ObservableDeferred
 from synapse.util.stringutils import is_ascii
 
-<<<<<<< HEAD
-=======
-import os
-import re
-import fnmatch
-import cgi
-import simplejson as json
-import urlparse
-import itertools
-import datetime
-import errno
-import shutil
-
-import logging
->>>>>>> f609acc1
 logger = logging.getLogger(__name__)
 
 

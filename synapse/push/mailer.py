# -*- coding: utf-8 -*-
# Copyright 2016 OpenMarket Ltd
#
# Licensed under the Apache License, Version 2.0 (the "License");
# you may not use this file except in compliance with the License.
# You may obtain a copy of the License at
#
#     http://www.apache.org/licenses/LICENSE-2.0
#
# Unless required by applicable law or agreed to in writing, software
# distributed under the License is distributed on an "AS IS" BASIS,
# WITHOUT WARRANTIES OR CONDITIONS OF ANY KIND, either express or implied.
# See the License for the specific language governing permissions and
# limitations under the License.

import email.mime.multipart
import email.utils
import logging
import time
from email.mime.multipart import MIMEMultipart
from email.mime.text import MIMEText

from six.moves import urllib

import bleach
import jinja2

from twisted.internet import defer

from synapse.api.constants import EventTypes
from synapse.api.errors import StoreError
from synapse.push.presentable_names import (
    calculate_room_name,
    descriptor_from_member_events,
    name_from_member_event,
)
from synapse.types import UserID
from synapse.util.async_helpers import concurrently_execute
from synapse.util.logcontext import make_deferred_yieldable
from synapse.visibility import filter_events_for_client

logger = logging.getLogger(__name__)


<<<<<<< HEAD
MESSAGE_FROM_PERSON_IN_ROOM = "You have a message on %(app)s from %(person)s " "in the %(room)s room..."
=======
MESSAGE_FROM_PERSON_IN_ROOM = (
    "You have a message on %(app)s from %(person)s " "in the %(room)s room..."
)
>>>>>>> 32e7c9e7
MESSAGE_FROM_PERSON = "You have a message on %(app)s from %(person)s..."
MESSAGES_FROM_PERSON = "You have messages on %(app)s from %(person)s..."
MESSAGES_IN_ROOM = "You have messages on %(app)s in the %(room)s room..."
MESSAGES_IN_ROOM_AND_OTHERS = (
    "You have messages on %(app)s in the %(room)s room and others..."
)
MESSAGES_FROM_PERSON_AND_OTHERS = (
    "You have messages on %(app)s from %(person)s and others..."
)
<<<<<<< HEAD
INVITE_FROM_PERSON_TO_ROOM = "%(person)s has invited you to join the " "%(room)s room on %(app)s..."
=======
INVITE_FROM_PERSON_TO_ROOM = (
    "%(person)s has invited you to join the " "%(room)s room on %(app)s..."
)
>>>>>>> 32e7c9e7
INVITE_FROM_PERSON = "%(person)s has invited you to chat on %(app)s..."

CONTEXT_BEFORE = 1
CONTEXT_AFTER = 1

# From https://github.com/matrix-org/matrix-react-sdk/blob/master/src/HtmlUtils.js
ALLOWED_TAGS = [
    "font",  # custom to matrix for IRC-style font coloring
    "del",  # for markdown
    # deliberately no h1/h2 to stop people shouting.
    "h3",
    "h4",
    "h5",
    "h6",
    "blockquote",
    "p",
    "a",
    "ul",
    "ol",
    "nl",
    "li",
    "b",
    "i",
    "u",
    "strong",
    "em",
    "strike",
    "code",
    "hr",
    "br",
    "div",
    "table",
    "thead",
    "caption",
    "tbody",
    "tr",
    "th",
    "td",
    "pre",
]
ALLOWED_ATTRS = {
    # custom ones first:
    "font": ["color"],  # custom to matrix
    "a": ["href", "name", "target"],  # remote target: custom to matrix
    # We don't currently allow img itself by default, but this
    # would make sense if we did
    "img": ["src"],
}
# When bleach release a version with this option, we can specify schemes
# ALLOWED_SCHEMES = ["http", "https", "ftp", "mailto"]


class Mailer(object):
    def __init__(self, hs, app_name, template_html, template_text):
        self.hs = hs
        self.template_html = template_html
        self.template_text = template_text

        self.sendmail = self.hs.get_sendmail()
        self.store = self.hs.get_datastore()
        self.macaroon_gen = self.hs.get_macaroon_generator()
        self.state_handler = self.hs.get_state_handler()
        self.app_name = app_name

        logger.info("Created Mailer for app_name %s" % app_name)

    @defer.inlineCallbacks
    def send_password_reset_mail(self, email_address, token, client_secret, sid):
        """Send an email with a password reset link to a user

        Args:
            email_address (str): Email address we're sending the password
                reset to
            token (str): Unique token generated by the server to verify
                password reset email was received
            client_secret (str): Unique token generated by the client to
                group together multiple email sending attempts
            sid (str): The generated session ID
        """
        if email.utils.parseaddr(email_address)[1] == "":
            raise RuntimeError("Invalid 'to' email address")

        link = (
            self.hs.config.public_baseurl
            + "_matrix/client/unstable/password_reset/email/submit_token"
            "?token=%s&client_secret=%s&sid=%s" % (token, client_secret, sid)
        )

        template_vars = {"link": link}

        yield self.send_email(
            email_address,
            "[%s] Password Reset Email" % self.hs.config.server_name,
            template_vars,
        )

    @defer.inlineCallbacks
    def send_notification_mail(
        self, app_id, user_id, email_address, push_actions, reason
    ):
        """Send email regarding a user's room notifications"""
        rooms_in_order = deduped_ordered_list([pa["room_id"] for pa in push_actions])

        notif_events = yield self.store.get_events(
            [pa["event_id"] for pa in push_actions]
        )

        notifs_by_room = {}
        for pa in push_actions:
            notifs_by_room.setdefault(pa["room_id"], []).append(pa)

        # collect the current state for all the rooms in which we have
        # notifications
        state_by_room = {}

        try:
            user_display_name = yield self.store.get_profile_displayname(
                UserID.from_string(user_id).localpart
            )
            if user_display_name is None:
                user_display_name = user_id
        except StoreError:
            user_display_name = user_id

        @defer.inlineCallbacks
        def _fetch_room_state(room_id):
            room_state = yield self.store.get_current_state_ids(room_id)
            state_by_room[room_id] = room_state

        # Run at most 3 of these at once: sync does 10 at a time but email
        # notifs are much less realtime than sync so we can afford to wait a bit.
        yield concurrently_execute(_fetch_room_state, rooms_in_order, 3)

        # actually sort our so-called rooms_in_order list, most recent room first
        rooms_in_order.sort(key=lambda r: -(notifs_by_room[r][-1]["received_ts"] or 0))

        rooms = []

        for r in rooms_in_order:
            roomvars = yield self.get_room_vars(
                r, user_id, notifs_by_room[r], notif_events, state_by_room[r]
            )
            rooms.append(roomvars)

        reason["room_name"] = yield calculate_room_name(
            self.store,
            state_by_room[reason["room_id"]],
            user_id,
            fallback_to_members=True,
        )

        summary_text = yield self.make_summary_text(
            notifs_by_room, state_by_room, notif_events, user_id, reason
        )

        template_vars = {
            "user_display_name": user_display_name,
            "unsubscribe_link": self.make_unsubscribe_link(
                user_id, app_id, email_address
            ),
            "summary_text": summary_text,
            "app_name": self.app_name,
            "rooms": rooms,
            "reason": reason,
        }

        yield self.send_email(
            email_address, "[%s] %s" % (self.app_name, summary_text), template_vars
        )

    @defer.inlineCallbacks
    def send_email(self, email_address, subject, template_vars):
        """Send an email with the given information and template text"""
        try:
            from_string = self.hs.config.email_notif_from % {"app": self.app_name}
        except TypeError:
            from_string = self.hs.config.email_notif_from

        raw_from = email.utils.parseaddr(from_string)[1]
        raw_to = email.utils.parseaddr(email_address)[1]

        if raw_to == "":
            raise RuntimeError("Invalid 'to' address")

        html_text = self.template_html.render(**template_vars)
        html_part = MIMEText(html_text, "html", "utf8")

        plain_text = self.template_text.render(**template_vars)
        text_part = MIMEText(plain_text, "plain", "utf8")

        multipart_msg = MIMEMultipart("alternative")
        multipart_msg["Subject"] = subject
        multipart_msg["From"] = from_string
        multipart_msg["To"] = email_address
        multipart_msg["Date"] = email.utils.formatdate()
        multipart_msg["Message-ID"] = email.utils.make_msgid()
        multipart_msg.attach(text_part)
        multipart_msg.attach(html_part)

        logger.info("Sending email push notification to %s" % email_address)

        yield make_deferred_yieldable(
            self.sendmail(
                self.hs.config.email_smtp_host,
                raw_from,
                raw_to,
                multipart_msg.as_string().encode("utf8"),
                reactor=self.hs.get_reactor(),
                port=self.hs.config.email_smtp_port,
                requireAuthentication=self.hs.config.email_smtp_user is not None,
                username=self.hs.config.email_smtp_user,
                password=self.hs.config.email_smtp_pass,
                requireTransportSecurity=self.hs.config.require_transport_security,
            )
        )

    @defer.inlineCallbacks
    def get_room_vars(self, room_id, user_id, notifs, notif_events, room_state_ids):
        my_member_event_id = room_state_ids[("m.room.member", user_id)]
        my_member_event = yield self.store.get_event(my_member_event_id)
        is_invite = my_member_event.content["membership"] == "invite"

        room_name = yield calculate_room_name(self.store, room_state_ids, user_id)

        room_vars = {
            "title": room_name,
            "hash": string_ordinal_total(room_id),  # See sender avatar hash
            "notifs": [],
            "invite": is_invite,
            "link": self.make_room_link(room_id),
        }

        if not is_invite:
            for n in notifs:
                notifvars = yield self.get_notif_vars(
                    n, user_id, notif_events[n["event_id"]], room_state_ids
                )

                # merge overlapping notifs together.
                # relies on the notifs being in chronological order.
                merge = False
                if room_vars["notifs"] and "messages" in room_vars["notifs"][-1]:
                    prev_messages = room_vars["notifs"][-1]["messages"]
                    for message in notifvars["messages"]:
                        pm = list(
                            filter(lambda pm: pm["id"] == message["id"], prev_messages)
                        )
                        if pm:
                            if not message["is_historical"]:
                                pm[0]["is_historical"] = False
                            merge = True
                        elif merge:
                            # we're merging, so append any remaining messages
                            # in this notif to the previous one
                            prev_messages.append(message)

                if not merge:
                    room_vars["notifs"].append(notifvars)

        defer.returnValue(room_vars)

    @defer.inlineCallbacks
    def get_notif_vars(self, notif, user_id, notif_event, room_state_ids):
        results = yield self.store.get_events_around(
            notif["room_id"],
            notif["event_id"],
            before_limit=CONTEXT_BEFORE,
            after_limit=CONTEXT_AFTER,
        )

        ret = {
            "link": self.make_notif_link(notif),
            "ts": notif["received_ts"],
            "messages": [],
        }

        the_events = yield filter_events_for_client(
            self.store, user_id, results["events_before"]
        )
        the_events.append(notif_event)

        for event in the_events:
            messagevars = yield self.get_message_vars(notif, event, room_state_ids)
            if messagevars is not None:
                ret["messages"].append(messagevars)

        defer.returnValue(ret)

    @defer.inlineCallbacks
    def get_message_vars(self, notif, event, room_state_ids):
        if event.type != EventTypes.Message:
            return

        sender_state_event_id = room_state_ids[("m.room.member", event.sender)]
        sender_state_event = yield self.store.get_event(sender_state_event_id)
        sender_name = name_from_member_event(sender_state_event)
        sender_avatar_url = sender_state_event.content.get("avatar_url")

        # 'hash' for deterministically picking default images: use
        # sender_hash % the number of default images to choose from
        sender_hash = string_ordinal_total(event.sender)

        msgtype = event.content.get("msgtype")

        ret = {
            "msgtype": msgtype,
            "is_historical": event.event_id != notif["event_id"],
            "id": event.event_id,
            "ts": event.origin_server_ts,
            "sender_name": sender_name,
            "sender_avatar_url": sender_avatar_url,
            "sender_hash": sender_hash,
        }

        if msgtype == "m.text":
            self.add_text_message_vars(ret, event)
        elif msgtype == "m.image":
            self.add_image_message_vars(ret, event)

        if "body" in event.content:
            ret["body_text_plain"] = event.content["body"]

        defer.returnValue(ret)

    def add_text_message_vars(self, messagevars, event):
        msgformat = event.content.get("format")

        messagevars["format"] = msgformat

        formatted_body = event.content.get("formatted_body")
        body = event.content.get("body")

        if msgformat == "org.matrix.custom.html" and formatted_body:
            messagevars["body_text_html"] = safe_markup(formatted_body)
        elif body:
            messagevars["body_text_html"] = safe_text(body)

        return messagevars

    def add_image_message_vars(self, messagevars, event):
        messagevars["image_url"] = event.content["url"]

        return messagevars

    @defer.inlineCallbacks
    def make_summary_text(
        self, notifs_by_room, room_state_ids, notif_events, user_id, reason
    ):
        if len(notifs_by_room) == 1:
            # Only one room has new stuff
            room_id = list(notifs_by_room.keys())[0]

            # If the room has some kind of name, use it, but we don't
            # want the generated-from-names one here otherwise we'll
            # end up with, "new message from Bob in the Bob room"
            room_name = yield calculate_room_name(
                self.store, room_state_ids[room_id], user_id, fallback_to_members=False
            )

            my_member_event_id = room_state_ids[room_id][("m.room.member", user_id)]
            my_member_event = yield self.store.get_event(my_member_event_id)
            if my_member_event.content["membership"] == "invite":
                inviter_member_event_id = room_state_ids[room_id][
                    ("m.room.member", my_member_event.sender)
                ]
                inviter_member_event = yield self.store.get_event(
                    inviter_member_event_id
                )
                inviter_name = name_from_member_event(inviter_member_event)

                if room_name is None:
                    defer.returnValue(
                        INVITE_FROM_PERSON
                        % {"person": inviter_name, "app": self.app_name}
                    )
                else:
                    defer.returnValue(
                        INVITE_FROM_PERSON_TO_ROOM
                        % {
                            "person": inviter_name,
                            "room": room_name,
                            "app": self.app_name,
                        }
                    )

            sender_name = None
            if len(notifs_by_room[room_id]) == 1:
                # There is just the one notification, so give some detail
                event = notif_events[notifs_by_room[room_id][0]["event_id"]]
                if ("m.room.member", event.sender) in room_state_ids[room_id]:
                    state_event_id = room_state_ids[room_id][
                        ("m.room.member", event.sender)
                    ]
                    state_event = yield self.store.get_event(state_event_id)
                    sender_name = name_from_member_event(state_event)

                if sender_name is not None and room_name is not None:
                    defer.returnValue(
                        MESSAGE_FROM_PERSON_IN_ROOM
                        % {
                            "person": sender_name,
                            "room": room_name,
                            "app": self.app_name,
                        }
                    )
                elif sender_name is not None:
                    defer.returnValue(
                        MESSAGE_FROM_PERSON
                        % {"person": sender_name, "app": self.app_name}
                    )
            else:
                # There's more than one notification for this room, so just
                # say there are several
                if room_name is not None:
                    defer.returnValue(
                        MESSAGES_IN_ROOM % {"room": room_name, "app": self.app_name}
                    )
                else:
                    # If the room doesn't have a name, say who the messages
                    # are from explicitly to avoid, "messages in the Bob room"
                    sender_ids = list(
                        set(
                            [
                                notif_events[n["event_id"]].sender
                                for n in notifs_by_room[room_id]
                            ]
                        )
                    )

                    member_events = yield self.store.get_events(
                        [
                            room_state_ids[room_id][("m.room.member", s)]
                            for s in sender_ids
                        ]
                    )

                    defer.returnValue(
                        MESSAGES_FROM_PERSON
                        % {
                            "person": descriptor_from_member_events(
                                member_events.values()
                            ),
                            "app": self.app_name,
                        }
                    )
        else:
            # Stuff's happened in multiple different rooms

            # ...but we still refer to the 'reason' room which triggered the mail
            if reason["room_name"] is not None:
                defer.returnValue(
                    MESSAGES_IN_ROOM_AND_OTHERS
                    % {"room": reason["room_name"], "app": self.app_name}
                )
            else:
                # If the reason room doesn't have a name, say who the messages
                # are from explicitly to avoid, "messages in the Bob room"
                sender_ids = list(
                    set(
                        [
                            notif_events[n["event_id"]].sender
                            for n in notifs_by_room[reason["room_id"]]
                        ]
                    )
                )

                member_events = yield self.store.get_events(
                    [room_state_ids[room_id][("m.room.member", s)] for s in sender_ids]
                )

                defer.returnValue(
                    MESSAGES_FROM_PERSON_AND_OTHERS
                    % {
                        "person": descriptor_from_member_events(member_events.values()),
                        "app": self.app_name,
                    }
                )

    def make_room_link(self, room_id):
        if self.hs.config.email_riot_base_url:
            base_url = "%s/#/room" % (self.hs.config.email_riot_base_url)
        elif self.app_name == "Vector":
            # need /beta for Universal Links to work on iOS
            base_url = "https://vector.im/beta/#/room"
        else:
            base_url = "https://matrix.to/#"
        return "%s/%s" % (base_url, room_id)

    def make_notif_link(self, notif):
        if self.hs.config.email_riot_base_url:
            return "%s/#/room/%s/%s" % (
                self.hs.config.email_riot_base_url,
                notif["room_id"],
                notif["event_id"],
            )
        elif self.app_name == "Vector":
            # need /beta for Universal Links to work on iOS
            return "https://vector.im/beta/#/room/%s/%s" % (
                notif["room_id"],
                notif["event_id"],
            )
        else:
            return "https://matrix.to/#/%s/%s" % (notif["room_id"], notif["event_id"])

    def make_unsubscribe_link(self, user_id, app_id, email_address):
        params = {
            "access_token": self.macaroon_gen.generate_delete_pusher_token(user_id),
            "app_id": app_id,
            "pushkey": email_address,
        }

        # XXX: make r0 once API is stable
        return "%s_matrix/client/unstable/pushers/remove?%s" % (
            self.hs.config.public_baseurl,
            urllib.parse.urlencode(params),
        )


def safe_markup(raw_html):
    return jinja2.Markup(
        bleach.linkify(
            bleach.clean(
                raw_html,
                tags=ALLOWED_TAGS,
                attributes=ALLOWED_ATTRS,
                # bleach master has this, but it isn't released yet
                # protocols=ALLOWED_SCHEMES,
                strip=True,
            )
        )
    )


def safe_text(raw_text):
    """
    Process text: treat it as HTML but escape any tags (ie. just escape the
    HTML) then linkify it.
    """
    return jinja2.Markup(
        bleach.linkify(bleach.clean(raw_text, tags=[], attributes={}, strip=False))
    )


def deduped_ordered_list(l):
    seen = set()
    ret = []
    for item in l:
        if item not in seen:
            seen.add(item)
            ret.append(item)
    return ret


def string_ordinal_total(s):
    tot = 0
    for c in s:
        tot += ord(c)
    return tot


def format_ts_filter(value, format):
    return time.strftime(format, time.localtime(value / 1000))


def load_jinja2_templates(config, template_html_name, template_text_name):
    """Load the jinja2 email templates from disk

    Returns:
        (template_html, template_text)
    """
    logger.info("loading email templates from '%s'", config.email_template_dir)
    loader = jinja2.FileSystemLoader(config.email_template_dir)
    env = jinja2.Environment(loader=loader)
    env.filters["format_ts"] = format_ts_filter
    env.filters["mxc_to_http"] = _create_mxc_to_http_filter(config)

    template_html = env.get_template(template_html_name)
    template_text = env.get_template(template_text_name)

    return template_html, template_text


def _create_mxc_to_http_filter(config):
    def mxc_to_http_filter(value, width, height, resize_method="crop"):
        if value[0:6] != "mxc://":
            return ""

        serverAndMediaId = value[6:]
        fragment = None
        if "#" in serverAndMediaId:
            (serverAndMediaId, fragment) = serverAndMediaId.split("#", 1)
            fragment = "#" + fragment

        params = {"width": width, "height": height, "method": resize_method}
        return "%s_matrix/media/v1/thumbnail/%s?%s%s" % (
            config.public_baseurl,
            serverAndMediaId,
            urllib.parse.urlencode(params),
            fragment or "",
        )

    return mxc_to_http_filter<|MERGE_RESOLUTION|>--- conflicted
+++ resolved
@@ -42,13 +42,9 @@
 logger = logging.getLogger(__name__)
 
 
-<<<<<<< HEAD
-MESSAGE_FROM_PERSON_IN_ROOM = "You have a message on %(app)s from %(person)s " "in the %(room)s room..."
-=======
 MESSAGE_FROM_PERSON_IN_ROOM = (
     "You have a message on %(app)s from %(person)s " "in the %(room)s room..."
 )
->>>>>>> 32e7c9e7
 MESSAGE_FROM_PERSON = "You have a message on %(app)s from %(person)s..."
 MESSAGES_FROM_PERSON = "You have messages on %(app)s from %(person)s..."
 MESSAGES_IN_ROOM = "You have messages on %(app)s in the %(room)s room..."
@@ -58,13 +54,9 @@
 MESSAGES_FROM_PERSON_AND_OTHERS = (
     "You have messages on %(app)s from %(person)s and others..."
 )
-<<<<<<< HEAD
-INVITE_FROM_PERSON_TO_ROOM = "%(person)s has invited you to join the " "%(room)s room on %(app)s..."
-=======
 INVITE_FROM_PERSON_TO_ROOM = (
     "%(person)s has invited you to join the " "%(room)s room on %(app)s..."
 )
->>>>>>> 32e7c9e7
 INVITE_FROM_PERSON = "%(person)s has invited you to chat on %(app)s..."
 
 CONTEXT_BEFORE = 1

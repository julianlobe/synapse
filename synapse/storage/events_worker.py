--- conflicted
+++ resolved
@@ -240,36 +240,6 @@
             # we have to recheck auth now.
 
             if not allow_rejected and entry.event.type == EventTypes.Redaction:
-<<<<<<< HEAD
-                orig_event_info = yield self._simple_select_one(
-                    table="events",
-                    keyvalues={"event_id": entry.event.redacts},
-                    retcols=["sender", "room_id", "type"],
-                    allow_none=True,
-                )
-
-                if not orig_event_info:
-                    # We don't have the event that is being redacted, so we
-                    # assume that the event isn't authorized for now. (If we
-                    # later receive the event, then we will always redact
-                    # it anyway, since we have this redaction)
-                    continue
-
-                if orig_event_info["room_id"] != entry.event.room_id:
-                    # Don't process redactions if the redacted event doesn't belong to the
-                    # redaction's room.
-                    logger.info("Ignoring redation in another room.")
-                    continue
-
-                if entry.event.internal_metadata.need_to_check_redaction():
-                    # XXX: we should probably use _get_events_from_cache_or_db here,
-                    # so that we can benefit from caching.
-                    expected_domain = get_domain_from_id(entry.event.sender)
-                    if get_domain_from_id(orig_event_info["sender"]) == expected_domain:
-                        # This redaction event is allowed. Mark as not needing a
-                        # recheck.
-                        entry.event.internal_metadata.recheck_redaction = False
-=======
                 redacted_event_id = entry.event.redacts
                 event_map = yield self._get_events_from_cache_or_db([redacted_event_id])
                 original_event_entry = event_map.get(redacted_event_id)
@@ -304,7 +274,6 @@
                             original_domain,
                         )
                         continue
->>>>>>> 2091c91f
 
                     # Update the cache to save doing the checks again.
                     entry.event.internal_metadata.recheck_redaction = False
@@ -671,15 +640,6 @@
                     # Senders don't match, so the event isn't actually redacted
                     continue
 
-                if redaction_event.room_id != original_ev.room_id:
-                    continue
-
-            else:
-                # The lack of a redaction likely means that the redaction is invalid
-                # and therefore not returned by get_event, so it should be safe to
-                # just ignore it here.
-                continue
-
             # we found a good redaction event. Redact!
             redacted_event = prune_event(original_ev)
             redacted_event.unsigned["redacted_by"] = redaction_id

# -*- coding: utf-8 -*-
# Copyright 2014-2016 OpenMarket Ltd
# Copyright 2018 New Vector Ltd
#
# Licensed under the Apache License, Version 2.0 (the "License");
# you may not use this file except in compliance with the License.
# You may obtain a copy of the License at
#
#     http://www.apache.org/licenses/LICENSE-2.0
#
# Unless required by applicable law or agreed to in writing, software
# distributed under the License is distributed on an "AS IS" BASIS,
# WITHOUT WARRANTIES OR CONDITIONS OF ANY KIND, either express or implied.
# See the License for the specific language governing permissions and
# limitations under the License.
from typing import Any, Dict, List, Optional, Tuple

from synapse.api.errors import StoreError
from synapse.storage._base import SQLBaseStore
from synapse.storage.databases.main.roommember import ProfileInfo
from synapse.types import UserID
from synapse.util.caches.descriptors import cached

BATCH_SIZE = 100


class ProfileWorkerStore(SQLBaseStore):
    async def get_profileinfo(self, user_localpart: str) -> ProfileInfo:
        try:
            profile = await self.db_pool.simple_select_one(
                table="profiles",
                keyvalues={"user_id": user_localpart},
                retcols=("displayname", "avatar_url"),
                desc="get_profileinfo",
            )
        except StoreError as e:
            if e.code == 404:
                # no match
                return ProfileInfo(None, None)
            else:
                raise

        return ProfileInfo(
            avatar_url=profile["avatar_url"], display_name=profile["displayname"]
        )

    @cached(max_entries=5000)
    async def get_profile_displayname(self, user_localpart: str) -> str:
        return await self.db_pool.simple_select_one_onecol(
            table="profiles",
            keyvalues={"user_id": user_localpart},
            retcol="displayname",
            desc="get_profile_displayname",
        )

    @cached(max_entries=5000)
    async def get_profile_avatar_url(self, user_localpart: str) -> str:
        return await self.db_pool.simple_select_one_onecol(
            table="profiles",
            keyvalues={"user_id": user_localpart},
            retcol="avatar_url",
            desc="get_profile_avatar_url",
        )

    async def get_latest_profile_replication_batch_number(self):
        def f(txn):
            txn.execute("SELECT MAX(batch) as maxbatch FROM profiles")
            rows = self.db_pool.cursor_to_dict(txn)
            return rows[0]["maxbatch"]

        return await self.db_pool.runInteraction(
            "get_latest_profile_replication_batch_number", f
        )

    async def get_profile_batch(self, batchnum):
        return await self.db_pool.simple_select_list(
            table="profiles",
            keyvalues={"batch": batchnum},
            retcols=("user_id", "displayname", "avatar_url", "active"),
            desc="get_profile_batch",
        )

    async def assign_profile_batch(self):
        def f(txn):
            sql = (
                "UPDATE profiles SET batch = "
                "(SELECT COALESCE(MAX(batch), -1) + 1 FROM profiles) "
                "WHERE user_id in ("
                "    SELECT user_id FROM profiles WHERE batch is NULL limit ?"
                ")"
            )
            txn.execute(sql, (BATCH_SIZE,))
            return txn.rowcount

        return await self.db_pool.runInteraction("assign_profile_batch", f)

    async def get_replication_hosts(self):
        def f(txn):
            txn.execute(
                "SELECT host, last_synced_batch FROM profile_replication_status"
            )
            rows = self.db_pool.cursor_to_dict(txn)
            return {r["host"]: r["last_synced_batch"] for r in rows}

        return await self.db_pool.runInteraction("get_replication_hosts", f)

    async def update_replication_batch_for_host(
        self, host: str, last_synced_batch: int
    ):
        return await self.db_pool.simple_upsert(
            table="profile_replication_status",
            keyvalues={"host": host},
            values={"last_synced_batch": last_synced_batch},
            desc="update_replication_batch_for_host",
        )

    async def get_from_remote_profile_cache(
        self, user_id: str
    ) -> Optional[Dict[str, Any]]:
        return await self.db_pool.simple_select_one(
            table="remote_profile_cache",
            keyvalues={"user_id": user_id},
            retcols=("displayname", "avatar_url"),
            allow_none=True,
            desc="get_from_remote_profile_cache",
        )

    async def create_profile(self, user_localpart: str) -> None:
        await self.db_pool.simple_insert(
            table="profiles", values={"user_id": user_localpart}, desc="create_profile"
        )

    async def set_profile_displayname(
        self, user_localpart: str, new_displayname: str, batchnum: int
    ) -> None:
        # Invalidate the read cache for this user
        self.get_profile_displayname.invalidate((user_localpart,))

        await self.db_pool.simple_upsert(
            table="profiles",
            keyvalues={"user_id": user_localpart},
            values={"displayname": new_displayname, "batch": batchnum},
            desc="set_profile_displayname",
            lock=False,  # we can do this because user_id has a unique index
        )

    async def set_profile_avatar_url(
        self, user_localpart: str, new_avatar_url: str, batchnum: int
    ) -> None:
        # Invalidate the read cache for this user
        self.get_profile_avatar_url.invalidate((user_localpart,))

        await self.db_pool.simple_upsert(
            table="profiles",
            keyvalues={"user_id": user_localpart},
            values={"avatar_url": new_avatar_url, "batch": batchnum},
            desc="set_profile_avatar_url",
            lock=False,  # we can do this because user_id has a unique index
        )

    async def set_profiles_active(
        self, users: List[UserID], active: bool, hide: bool, batchnum: int,
    ) -> None:
        """Given a set of users, set active and hidden flags on them.

        Args:
            users: A list of UserIDs
            active: Whether to set the users to active or inactive
            hide: Whether to hide the users (withold from replication). If
                False and active is False, users will have their profiles
                erased
            batchnum: The batch number, used for profile replication
        """
        # Convert list of localparts to list of tuples containing localparts
        user_localparts = [(user.localpart,) for user in users]

        # Generate list of value tuples for each user
        value_names = ("active", "batch")
        values = [(int(active), batchnum) for _ in user_localparts]  # type: List[Tuple]

        if not active and not hide:
            # we are deactivating for real (not in hide mode)
            # so clear the profile information
            value_names += ("avatar_url", "displayname")
            values = [v + (None, None) for v in values]

        return await self.db_pool.runInteraction(
            "set_profiles_active",
            self.db_pool.simple_upsert_many_txn,
            table="profiles",
            key_names=("user_id",),
            key_values=user_localparts,
            value_names=value_names,
            value_values=values,
        )


class ProfileStore(ProfileWorkerStore):
<<<<<<< HEAD
    def __init__(self, database, db_conn, hs):

        super(ProfileStore, self).__init__(database, db_conn, hs)

        self.db_pool.updates.register_background_index_update(
            "profile_replication_status_host_index",
            index_name="profile_replication_status_idx",
            table="profile_replication_status",
            columns=["host"],
            unique=True,
        )

    def add_remote_profile_cache(self, user_id, displayname, avatar_url):
=======
    async def add_remote_profile_cache(
        self, user_id: str, displayname: str, avatar_url: str
    ) -> None:
>>>>>>> 9b7ac03a
        """Ensure we are caching the remote user's profiles.

        This should only be called when `is_subscribed_remote_profile_for_user`
        would return true for the user.
        """
        await self.db_pool.simple_upsert(
            table="remote_profile_cache",
            keyvalues={"user_id": user_id},
            values={
                "displayname": displayname,
                "avatar_url": avatar_url,
                "last_check": self._clock.time_msec(),
            },
            desc="add_remote_profile_cache",
        )

    async def update_remote_profile_cache(
        self, user_id: str, displayname: str, avatar_url: str
    ) -> int:
        return await self.db_pool.simple_upsert(
            table="remote_profile_cache",
            keyvalues={"user_id": user_id},
            values={
                "displayname": displayname,
                "avatar_url": avatar_url,
                "last_check": self._clock.time_msec(),
            },
            desc="update_remote_profile_cache",
        )

    async def maybe_delete_remote_profile_cache(self, user_id):
        """Check if we still care about the remote user's profile, and if we
        don't then remove their profile from the cache
        """
        subscribed = await self.is_subscribed_remote_profile_for_user(user_id)
        if not subscribed:
            await self.db_pool.simple_delete(
                table="remote_profile_cache",
                keyvalues={"user_id": user_id},
                desc="delete_remote_profile_cache",
            )

    def get_remote_profile_cache_entries_that_expire(self, last_checked):
        """Get all users who haven't been checked since `last_checked`
        """

        def _get_remote_profile_cache_entries_that_expire_txn(txn):
            sql = """
                SELECT user_id, displayname, avatar_url
                FROM remote_profile_cache
                WHERE last_check < ?
            """

            txn.execute(sql, (last_checked,))

            return self.db_pool.cursor_to_dict(txn)

        return self.db_pool.runInteraction(
            "get_remote_profile_cache_entries_that_expire",
            _get_remote_profile_cache_entries_that_expire_txn,
        )

    async def is_subscribed_remote_profile_for_user(self, user_id):
        """Check whether we are interested in a remote user's profile.
        """
        res = await self.db_pool.simple_select_one_onecol(
            table="group_users",
            keyvalues={"user_id": user_id},
            retcol="user_id",
            allow_none=True,
            desc="should_update_remote_profile_cache_for_user",
        )

        if res:
            return True

        res = await self.db_pool.simple_select_one_onecol(
            table="group_invites",
            keyvalues={"user_id": user_id},
            retcol="user_id",
            allow_none=True,
            desc="should_update_remote_profile_cache_for_user",
        )

        if res:
            return True<|MERGE_RESOLUTION|>--- conflicted
+++ resolved
@@ -196,10 +196,8 @@
 
 
 class ProfileStore(ProfileWorkerStore):
-<<<<<<< HEAD
     def __init__(self, database, db_conn, hs):
-
-        super(ProfileStore, self).__init__(database, db_conn, hs)
+        super().__init__(database, db_conn, hs)
 
         self.db_pool.updates.register_background_index_update(
             "profile_replication_status_host_index",
@@ -209,12 +207,9 @@
             unique=True,
         )
 
-    def add_remote_profile_cache(self, user_id, displayname, avatar_url):
-=======
     async def add_remote_profile_cache(
         self, user_id: str, displayname: str, avatar_url: str
     ) -> None:
->>>>>>> 9b7ac03a
         """Ensure we are caching the remote user's profiles.
 
         This should only be called when `is_subscribed_remote_profile_for_user`

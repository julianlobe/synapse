--- conflicted
+++ resolved
@@ -1461,18 +1461,9 @@
             elif event.type == EventTypes.Redaction:
                 # Insert into the redactions table.
                 self._store_redaction(txn, event)
-<<<<<<< HEAD
-            elif event.type == EventTypes.RoomHistoryVisibility:
-                # Insert into the event_search table.
-                self._store_history_visibility_txn(txn, event)
-            elif event.type == EventTypes.GuestAccess:
-                # Insert into the event_search table.
-                self._store_guest_access_txn(txn, event)
             elif event.type == EventTypes.Retention:
                 # Update the room_retention table.
                 self._store_retention_policy_for_room_txn(txn, event)
-=======
->>>>>>> 4dab8672
 
             self._handle_event_relations(txn, event)
 

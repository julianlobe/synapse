# -*- coding: utf-8 -*-
# Copyright 2014-2016 OpenMarket Ltd
# Copyright 2017-2018 New Vector Ltd
# Copyright 2019 The Matrix.org Foundation C.I.C.
#
# Licensed under the Apache License, Version 2.0 (the "License");
# you may not use this file except in compliance with the License.
# You may obtain a copy of the License at
#
#     http://www.apache.org/licenses/LICENSE-2.0
#
# Unless required by applicable law or agreed to in writing, software
# distributed under the License is distributed on an "AS IS" BASIS,
# WITHOUT WARRANTIES OR CONDITIONS OF ANY KIND, either express or implied.
# See the License for the specific language governing permissions and
# limitations under the License.

import logging
import re

from six import iterkeys
from six.moves import range

from twisted.internet import defer

from synapse.api.constants import UserTypes
from synapse.api.errors import Codes, StoreError, ThreepidValidationError
from synapse.metrics.background_process_metrics import run_as_background_process
from synapse.storage import background_updates
from synapse.storage._base import SQLBaseStore
from synapse.types import UserID
from synapse.util.caches.descriptors import cached, cachedInlineCallbacks

THIRTY_MINUTES_IN_MS = 30 * 60 * 1000

logger = logging.getLogger(__name__)


class RegistrationWorkerStore(SQLBaseStore):
    def __init__(self, db_conn, hs):
        super(RegistrationWorkerStore, self).__init__(db_conn, hs)

        self.config = hs.config
        self.clock = hs.get_clock()

    @cached()
    def get_user_by_id(self, user_id):
        return self._simple_select_one(
            table="users",
            keyvalues={"name": user_id},
            retcols=[
                "name",
                "password_hash",
                "is_guest",
                "consent_version",
                "consent_server_notice_sent",
                "appservice_id",
                "creation_ts",
                "user_type",
            ],
            allow_none=True,
            desc="get_user_by_id",
        )

    @defer.inlineCallbacks
    def is_trial_user(self, user_id):
        """Checks if user is in the "trial" period, i.e. within the first
        N days of registration defined by `mau_trial_days` config

        Args:
            user_id (str)

        Returns:
            Deferred[bool]
        """

        info = yield self.get_user_by_id(user_id)
        if not info:
            return False

        now = self.clock.time_msec()
        trial_duration_ms = self.config.mau_trial_days * 24 * 60 * 60 * 1000
        is_trial = (now - info["creation_ts"] * 1000) < trial_duration_ms
        return is_trial

    @cached()
    def get_user_by_access_token(self, token):
        """Get a user from the given access token.

        Args:
            token (str): The access token of a user.
        Returns:
            defer.Deferred: None, if the token did not match, otherwise dict
                including the keys `name`, `is_guest`, `device_id`, `token_id`,
                `valid_until_ms`.
        """
        return self.runInteraction(
            "get_user_by_access_token", self._query_for_auth, token
        )

    @cachedInlineCallbacks()
    def get_expiration_ts_for_user(self, user_id):
        """Get the expiration timestamp for the account bearing a given user ID.

        Args:
            user_id (str): The ID of the user.
        Returns:
            defer.Deferred: None, if the account has no expiration timestamp,
                otherwise int representation of the timestamp (as a number of
                milliseconds since epoch).
        """
        res = yield self._simple_select_one_onecol(
            table="account_validity",
            keyvalues={"user_id": user_id},
            retcol="expiration_ts_ms",
            allow_none=True,
            desc="get_expiration_ts_for_user",
        )
        return res

    @defer.inlineCallbacks
    def set_account_validity_for_user(
        self, user_id, expiration_ts, email_sent, renewal_token=None
    ):
        """Updates the account validity properties of the given account, with the
        given values.

        Args:
            user_id (str): ID of the account to update properties for.
            expiration_ts (int): New expiration date, as a timestamp in milliseconds
                since epoch.
            email_sent (bool): True means a renewal email has been sent for this
                account and there's no need to send another one for the current validity
                period.
            renewal_token (str): Renewal token the user can use to extend the validity
                of their account. Defaults to no token.
        """

        def set_account_validity_for_user_txn(txn):
            self._simple_update_txn(
                txn=txn,
                table="account_validity",
                keyvalues={"user_id": user_id},
                updatevalues={
                    "expiration_ts_ms": expiration_ts,
                    "email_sent": email_sent,
                    "renewal_token": renewal_token,
                },
            )
            self._invalidate_cache_and_stream(
                txn, self.get_expiration_ts_for_user, (user_id,)
            )

        yield self.runInteraction(
            "set_account_validity_for_user", set_account_validity_for_user_txn
        )

    @defer.inlineCallbacks
    def set_renewal_token_for_user(self, user_id, renewal_token):
        """Defines a renewal token for a given user.

        Args:
            user_id (str): ID of the user to set the renewal token for.
            renewal_token (str): Random unique string that will be used to renew the
                user's account.

        Raises:
            StoreError: The provided token is already set for another user.
        """
        yield self._simple_update_one(
            table="account_validity",
            keyvalues={"user_id": user_id},
            updatevalues={"renewal_token": renewal_token},
            desc="set_renewal_token_for_user",
        )

    @defer.inlineCallbacks
    def get_user_from_renewal_token(self, renewal_token):
        """Get a user ID from a renewal token.

        Args:
            renewal_token (str): The renewal token to perform the lookup with.

        Returns:
            defer.Deferred[str]: The ID of the user to which the token belongs.
        """
        res = yield self._simple_select_one_onecol(
            table="account_validity",
            keyvalues={"renewal_token": renewal_token},
            retcol="user_id",
            desc="get_user_from_renewal_token",
        )

        return res

    @defer.inlineCallbacks
    def get_renewal_token_for_user(self, user_id):
        """Get the renewal token associated with a given user ID.

        Args:
            user_id (str): The user ID to lookup a token for.

        Returns:
            defer.Deferred[str]: The renewal token associated with this user ID.
        """
        res = yield self._simple_select_one_onecol(
            table="account_validity",
            keyvalues={"user_id": user_id},
            retcol="renewal_token",
            desc="get_renewal_token_for_user",
        )

        return res

    @defer.inlineCallbacks
    def get_users_expiring_soon(self):
        """Selects users whose account will expire in the [now, now + renew_at] time
        window (see configuration for account_validity for information on what renew_at
        refers to).

        Returns:
            Deferred: Resolves to a list[dict[user_id (str), expiration_ts_ms (int)]]
        """

        def select_users_txn(txn, now_ms, renew_at):
            sql = (
                "SELECT user_id, expiration_ts_ms FROM account_validity"
                " WHERE email_sent = ? AND (expiration_ts_ms - ?) <= ?"
            )
            values = [False, now_ms, renew_at]
            txn.execute(sql, values)
            return self.cursor_to_dict(txn)

        res = yield self.runInteraction(
            "get_users_expiring_soon",
            select_users_txn,
            self.clock.time_msec(),
            self.config.account_validity.renew_at,
        )

        return res

    @defer.inlineCallbacks
    def set_renewal_mail_status(self, user_id, email_sent):
        """Sets or unsets the flag that indicates whether a renewal email has been sent
        to the user (and the user hasn't renewed their account yet).

        Args:
            user_id (str): ID of the user to set/unset the flag for.
            email_sent (bool): Flag which indicates whether a renewal email has been sent
                to this user.
        """
        yield self._simple_update_one(
            table="account_validity",
            keyvalues={"user_id": user_id},
            updatevalues={"email_sent": email_sent},
            desc="set_renewal_mail_status",
        )

    @defer.inlineCallbacks
    def delete_account_validity_for_user(self, user_id):
        """Deletes the entry for the given user in the account validity table, removing
        their expiration date and renewal token.

        Args:
            user_id (str): ID of the user to remove from the account validity table.
        """
        yield self._simple_delete_one(
            table="account_validity",
            keyvalues={"user_id": user_id},
            desc="delete_account_validity_for_user",
        )

    @defer.inlineCallbacks
    def is_server_admin(self, user):
        """Determines if a user is an admin of this homeserver.

        Args:
            user (UserID): user ID of the user to test

        Returns (bool):
            true iff the user is a server admin, false otherwise.
        """
        res = yield self._simple_select_one_onecol(
            table="users",
            keyvalues={"name": user.to_string()},
            retcol="admin",
            allow_none=True,
            desc="is_server_admin",
        )

        return res if res else False

    def set_server_admin(self, user, admin):
        """Sets whether a user is an admin of this homeserver.

        Args:
            user (UserID): user ID of the user to test
            admin (bool): true iff the user is to be a server admin,
                false otherwise.
        """
        return self._simple_update_one(
            table="users",
            keyvalues={"name": user.to_string()},
            updatevalues={"admin": 1 if admin else 0},
            desc="set_server_admin",
        )

    def _query_for_auth(self, txn, token):
        sql = (
            "SELECT users.name, users.is_guest, access_tokens.id as token_id,"
            " access_tokens.device_id, access_tokens.valid_until_ms"
            " FROM users"
            " INNER JOIN access_tokens on users.name = access_tokens.user_id"
            " WHERE token = ?"
        )

        txn.execute(sql, (token,))
        rows = self.cursor_to_dict(txn)
        if rows:
            return rows[0]

        return None

    @cachedInlineCallbacks()
    def is_support_user(self, user_id):
        """Determines if the user is of type UserTypes.SUPPORT

        Args:
            user_id (str): user id to test

        Returns:
            Deferred[bool]: True if user is of type UserTypes.SUPPORT
        """
        res = yield self.runInteraction(
            "is_support_user", self.is_support_user_txn, user_id
        )
        return res

    def is_support_user_txn(self, txn, user_id):
        res = self._simple_select_one_onecol_txn(
            txn=txn,
            table="users",
            keyvalues={"name": user_id},
            retcol="user_type",
            allow_none=True,
        )
        return True if res == UserTypes.SUPPORT else False

    def get_users_by_id_case_insensitive(self, user_id):
        """Gets users that match user_id case insensitively.
        Returns a mapping of user_id -> password_hash.
        """

        def f(txn):
            sql = (
                "SELECT name, password_hash FROM users" " WHERE lower(name) = lower(?)"
            )
            txn.execute(sql, (user_id,))
            return dict(txn)

        return self.runInteraction("get_users_by_id_case_insensitive", f)

    @defer.inlineCallbacks
    def count_all_users(self):
        """Counts all users registered on the homeserver."""

        def _count_users(txn):
            txn.execute("SELECT COUNT(*) AS users FROM users")
            rows = self.cursor_to_dict(txn)
            if rows:
                return rows[0]["users"]
            return 0

        ret = yield self.runInteraction("count_users", _count_users)
        return ret

    def count_daily_user_type(self):
        """
        Counts 1) native non guest users
               2) native guests users
               3) bridged users
        who registered on the homeserver in the past 24 hours
        """

        def _count_daily_user_type(txn):
            yesterday = int(self._clock.time()) - (60 * 60 * 24)

            sql = """
                SELECT user_type, COALESCE(count(*), 0) AS count FROM (
                    SELECT
                    CASE
                        WHEN is_guest=0 AND appservice_id IS NULL THEN 'native'
                        WHEN is_guest=1 AND appservice_id IS NULL THEN 'guest'
                        WHEN is_guest=0 AND appservice_id IS NOT NULL THEN 'bridged'
                    END AS user_type
                    FROM users
                    WHERE creation_ts > ?
                ) AS t GROUP BY user_type
            """
            results = {"native": 0, "guest": 0, "bridged": 0}
            txn.execute(sql, (yesterday,))
            for row in txn:
                results[row[0]] = row[1]
            return results

        return self.runInteraction("count_daily_user_type", _count_daily_user_type)

    @defer.inlineCallbacks
    def count_nonbridged_users(self):
        def _count_users(txn):
            txn.execute(
                """
                SELECT COALESCE(COUNT(*), 0) FROM users
                WHERE appservice_id IS NULL
            """
            )
            count, = txn.fetchone()
            return count

        ret = yield self.runInteraction("count_users", _count_users)
        return ret

    @defer.inlineCallbacks
    def find_next_generated_user_id_localpart(self):
        """
        Gets the localpart of the next generated user ID.

        Generated user IDs are integers, and we aim for them to be as small as
        we can. Unfortunately, it's possible some of them are already taken by
        existing users, and there may be gaps in the already taken range. This
        function returns the start of the first allocatable gap. This is to
        avoid the case of ID 10000000 being pre-allocated, so us wasting the
        first (and shortest) many generated user IDs.
        """

        def _find_next_generated_user_id(txn):
            txn.execute("SELECT name FROM users")

            regex = re.compile(r"^@(\d+):")

            found = set()

            for (user_id,) in txn:
                match = regex.search(user_id)
                if match:
                    found.add(int(match.group(1)))
            for i in range(len(found) + 1):
                if i not in found:
                    return i

        return (
            (
                yield self.runInteraction(
                    "find_next_generated_user_id", _find_next_generated_user_id
                )
            )
        )

    @defer.inlineCallbacks
    def get_user_id_by_threepid(self, medium, address, require_verified=False):
        """Returns user id from threepid

        Args:
            medium (str): threepid medium e.g. email
            address (str): threepid address e.g. me@example.com

        Returns:
            Deferred[str|None]: user id or None if no user id/threepid mapping exists
        """
        user_id = yield self.runInteraction(
            "get_user_id_by_threepid", self.get_user_id_by_threepid_txn, medium, address
        )
        return user_id

    def get_user_id_by_threepid_txn(self, txn, medium, address):
        """Returns user id from threepid

        Args:
            txn (cursor):
            medium (str): threepid medium e.g. email
            address (str): threepid address e.g. me@example.com

        Returns:
            str|None: user id or None if no user id/threepid mapping exists
        """
        ret = self._simple_select_one_txn(
            txn,
            "user_threepids",
            {"medium": medium, "address": address},
            ["user_id"],
            True,
        )
        if ret:
            return ret["user_id"]
        return None

    @defer.inlineCallbacks
    def user_add_threepid(self, user_id, medium, address, validated_at, added_at):
        yield self._simple_upsert(
            "user_threepids",
            {"medium": medium, "address": address},
            {"user_id": user_id, "validated_at": validated_at, "added_at": added_at},
        )

    @defer.inlineCallbacks
    def user_get_threepids(self, user_id):
        ret = yield self._simple_select_list(
            "user_threepids",
            {"user_id": user_id},
            ["medium", "address", "validated_at", "added_at"],
            "user_get_threepids",
        )
        return ret

    def user_delete_threepid(self, user_id, medium, address):
        return self._simple_delete(
            "user_threepids",
            keyvalues={"user_id": user_id, "medium": medium, "address": address},
            desc="user_delete_threepids",
        )

    def add_user_bound_threepid(self, user_id, medium, address, id_server):
        """The server proxied a bind request to the given identity server on
        behalf of the given user. We need to remember this in case the user
        asks us to unbind the threepid.

        Args:
            user_id (str)
            medium (str)
            address (str)
            id_server (str)

        Returns:
            Deferred
        """
        # We need to use an upsert, in case they user had already bound the
        # threepid
        return self._simple_upsert(
            table="user_threepid_id_server",
            keyvalues={
                "user_id": user_id,
                "medium": medium,
                "address": address,
                "id_server": id_server,
            },
            values={},
            insertion_values={},
            desc="add_user_bound_threepid",
        )

    def remove_user_bound_threepid(self, user_id, medium, address, id_server):
        """The server proxied an unbind request to the given identity server on
        behalf of the given user, so we remove the mapping of threepid to
        identity server.

        Args:
            user_id (str)
            medium (str)
            address (str)
            id_server (str)

        Returns:
            Deferred
        """
        return self._simple_delete(
            table="user_threepid_id_server",
            keyvalues={
                "user_id": user_id,
                "medium": medium,
                "address": address,
                "id_server": id_server,
            },
            desc="remove_user_bound_threepid",
        )

    def get_id_servers_user_bound(self, user_id, medium, address):
        """Get the list of identity servers that the server proxied bind
        requests to for given user and threepid

        Args:
            user_id (str)
            medium (str)
            address (str)

        Returns:
            Deferred[list[str]]: Resolves to a list of identity servers
        """
        return self._simple_select_onecol(
            table="user_threepid_id_server",
            keyvalues={"user_id": user_id, "medium": medium, "address": address},
            retcol="id_server",
            desc="get_id_servers_user_bound",
        )

    @cachedInlineCallbacks()
    def get_user_deactivated_status(self, user_id):
        """Retrieve the value for the `deactivated` property for the provided user.

        Args:
            user_id (str): The ID of the user to retrieve the status for.

        Returns:
            defer.Deferred(bool): The requested value.
        """

        res = yield self._simple_select_one_onecol(
            table="users",
            keyvalues={"name": user_id},
            retcol="deactivated",
            desc="get_user_deactivated_status",
        )

        # Convert the integer into a boolean.
        return res == 1

<<<<<<< HEAD
    def validate_threepid_session(self, session_id, client_secret, token, current_ts):
        """Attempt to validate a threepid session using a token

        Args:
            session_id (str): The id of a validation session
            client_secret (str): A unique string provided by the client to
                help identify this validation attempt
            token (str): A validation token
            current_ts (int): The current unix time in milliseconds. Used for
                checking token expiry status

        Returns:
            deferred str|None: A str representing a link to redirect the user
            to if there is one.
        """

        # Insert everything into a transaction in order to run atomically
        def validate_threepid_session_txn(txn):
            row = self._simple_select_one_txn(
                txn,
                table="threepid_validation_session",
                keyvalues={"session_id": session_id},
                retcols=["client_secret", "validated_at"],
                allow_none=True,
            )

            if not row:
                raise ThreepidValidationError(400, "Unknown session_id")
            retrieved_client_secret = row["client_secret"]
            validated_at = row["validated_at"]

            if retrieved_client_secret != client_secret:
                raise ThreepidValidationError(
                    400, "This client_secret does not match the provided session_id"
                )

            row = self._simple_select_one_txn(
                txn,
                table="threepid_validation_token",
                keyvalues={"session_id": session_id, "token": token},
                retcols=["expires", "next_link"],
                allow_none=True,
            )

            if not row:
                raise ThreepidValidationError(
                    400, "Validation token not found or has expired"
                )
            expires = row["expires"]
            next_link = row["next_link"]

            # If the session is already validated, no need to revalidate
            if validated_at:
                return next_link

            if expires <= current_ts:
                raise ThreepidValidationError(
                    400, "This token has expired. Please request a new one"
                )

            # Looks good. Validate the session
            self._simple_update_txn(
                txn,
                table="threepid_validation_session",
                keyvalues={"session_id": session_id},
                updatevalues={"validated_at": self.clock.time_msec()},
            )

            return next_link

        # Return next_link if it exists
        return self.runInteraction(
            "validate_threepid_session_txn", validate_threepid_session_txn
        )


=======
    def get_threepid_validation_session(
        self, medium, client_secret, address=None, sid=None, validated=True
    ):
        """Gets a session_id and last_send_attempt (if available) for a
        client_secret/medium/(address|session_id) combo

        Args:
            medium (str|None): The medium of the 3PID
            address (str|None): The address of the 3PID
            sid (str|None): The ID of the validation session
            client_secret (str|None): A unique string provided by the client to
                help identify this validation attempt
            validated (bool|None): Whether sessions should be filtered by
                whether they have been validated already or not. None to
                perform no filtering

        Returns:
            deferred {str, int}|None: A dict containing the
                latest session_id and send_attempt count for this 3PID.
                Otherwise None if there hasn't been a previous attempt
        """
        keyvalues = {"medium": medium, "client_secret": client_secret}
        if address:
            keyvalues["address"] = address
        if sid:
            keyvalues["session_id"] = sid

        assert address or sid

        def get_threepid_validation_session_txn(txn):
            sql = """
                SELECT address, session_id, medium, client_secret,
                last_send_attempt, validated_at
                FROM threepid_validation_session WHERE %s
                """ % (
                " AND ".join("%s = ?" % k for k in iterkeys(keyvalues)),
            )

            if validated is not None:
                sql += " AND validated_at IS " + ("NOT NULL" if validated else "NULL")

            sql += " LIMIT 1"

            txn.execute(sql, list(keyvalues.values()))
            rows = self.cursor_to_dict(txn)
            if not rows:
                return None

            return rows[0]

        return self.runInteraction(
            "get_threepid_validation_session", get_threepid_validation_session_txn
        )

    def delete_threepid_session(self, session_id):
        """Removes a threepid validation session from the database. This can
        be done after validation has been performed and whatever action was
        waiting on it has been carried out

        Args:
            session_id (str): The ID of the session to delete
        """

        def delete_threepid_session_txn(txn):
            self._simple_delete_txn(
                txn,
                table="threepid_validation_token",
                keyvalues={"session_id": session_id},
            )
            self._simple_delete_txn(
                txn,
                table="threepid_validation_session",
                keyvalues={"session_id": session_id},
            )

        return self.runInteraction(
            "delete_threepid_session", delete_threepid_session_txn
        )

>>>>>>> 30b67e0f

class RegistrationStore(
    RegistrationWorkerStore, background_updates.BackgroundUpdateStore
):
    def __init__(self, db_conn, hs):
        super(RegistrationStore, self).__init__(db_conn, hs)

        self.clock = hs.get_clock()

        self.register_background_index_update(
            "access_tokens_device_index",
            index_name="access_tokens_device_id",
            table="access_tokens",
            columns=["user_id", "device_id"],
        )

        self.register_background_index_update(
            "users_creation_ts",
            index_name="users_creation_ts",
            table="users",
            columns=["creation_ts"],
        )

        self._account_validity = hs.config.account_validity

        # we no longer use refresh tokens, but it's possible that some people
        # might have a background update queued to build this index. Just
        # clear the background update.
        self.register_noop_background_update("refresh_tokens_device_index")

        self.register_background_update_handler(
            "user_threepids_grandfather", self._bg_user_threepids_grandfather
        )

        self.register_background_update_handler(
            "users_set_deactivated_flag", self._background_update_set_deactivated_flag
        )

        # Create a background job for culling expired 3PID validity tokens
        def start_cull():
            # run as a background process to make sure that the database transactions
            # have a logcontext to report to
            return run_as_background_process(
                "cull_expired_threepid_validation_tokens",
                self.cull_expired_threepid_validation_tokens,
            )

        hs.get_clock().looping_call(start_cull, THIRTY_MINUTES_IN_MS)

    @defer.inlineCallbacks
    def _background_update_set_deactivated_flag(self, progress, batch_size):
        """Retrieves a list of all deactivated users and sets the 'deactivated' flag to 1
        for each of them.
        """

        last_user = progress.get("user_id", "")

        def _background_update_set_deactivated_flag_txn(txn):
            txn.execute(
                """
                SELECT
                    users.name,
                    COUNT(access_tokens.token) AS count_tokens,
                    COUNT(user_threepids.address) AS count_threepids
                FROM users
                    LEFT JOIN access_tokens ON (access_tokens.user_id = users.name)
                    LEFT JOIN user_threepids ON (user_threepids.user_id = users.name)
                WHERE (users.password_hash IS NULL OR users.password_hash = '')
                AND (users.appservice_id IS NULL OR users.appservice_id = '')
                AND users.is_guest = 0
                AND users.name > ?
                GROUP BY users.name
                ORDER BY users.name ASC
                LIMIT ?;
                """,
                (last_user, batch_size),
            )

            rows = self.cursor_to_dict(txn)

            if not rows:
                return True

            rows_processed_nb = 0

            for user in rows:
                if not user["count_tokens"] and not user["count_threepids"]:
                    self.set_user_deactivated_status_txn(txn, user["name"], True)
                    rows_processed_nb += 1

            logger.info("Marked %d rows as deactivated", rows_processed_nb)

            self._background_update_progress_txn(
                txn, "users_set_deactivated_flag", {"user_id": rows[-1]["name"]}
            )

            if batch_size > len(rows):
                return True
            else:
                return False

        end = yield self.runInteraction(
            "users_set_deactivated_flag", _background_update_set_deactivated_flag_txn
        )

        if end:
            yield self._end_background_update("users_set_deactivated_flag")

        return batch_size

    @defer.inlineCallbacks
    def add_access_token_to_user(self, user_id, token, device_id, valid_until_ms):
        """Adds an access token for the given user.

        Args:
            user_id (str): The user ID.
            token (str): The new access token to add.
            device_id (str): ID of the device to associate with the access
                token
            valid_until_ms (int|None): when the token is valid until. None for
                no expiry.
        Raises:
            StoreError if there was a problem adding this.
        """
        next_id = self._access_tokens_id_gen.get_next()

        yield self._simple_insert(
            "access_tokens",
            {
                "id": next_id,
                "user_id": user_id,
                "token": token,
                "device_id": device_id,
                "valid_until_ms": valid_until_ms,
            },
            desc="add_access_token_to_user",
        )

    def register_user(
        self,
        user_id,
        password_hash=None,
        was_guest=False,
        make_guest=False,
        appservice_id=None,
        create_profile_with_displayname=None,
        admin=False,
        user_type=None,
    ):
        """Attempts to register an account.

        Args:
            user_id (str): The desired user ID to register.
            password_hash (str): Optional. The password hash for this user.
            was_guest (bool): Optional. Whether this is a guest account being
                upgraded to a non-guest account.
            make_guest (boolean): True if the the new user should be guest,
                false to add a regular user account.
            appservice_id (str): The ID of the appservice registering the user.
            create_profile_with_displayname (unicode): Optionally create a profile for
                the user, setting their displayname to the given value
            admin (boolean): is an admin user?
            user_type (str|None): type of user. One of the values from
                api.constants.UserTypes, or None for a normal user.

        Raises:
            StoreError if the user_id could not be registered.
        """
        return self.runInteraction(
            "register_user",
            self._register_user,
            user_id,
            password_hash,
            was_guest,
            make_guest,
            appservice_id,
            create_profile_with_displayname,
            admin,
            user_type,
        )

    def _register_user(
        self,
        txn,
        user_id,
        password_hash,
        was_guest,
        make_guest,
        appservice_id,
        create_profile_with_displayname,
        admin,
        user_type,
    ):
        user_id_obj = UserID.from_string(user_id)

        now = int(self.clock.time())

        try:
            if was_guest:
                # Ensure that the guest user actually exists
                # ``allow_none=False`` makes this raise an exception
                # if the row isn't in the database.
                self._simple_select_one_txn(
                    txn,
                    "users",
                    keyvalues={"name": user_id, "is_guest": 1},
                    retcols=("name",),
                    allow_none=False,
                )

                self._simple_update_one_txn(
                    txn,
                    "users",
                    keyvalues={"name": user_id, "is_guest": 1},
                    updatevalues={
                        "password_hash": password_hash,
                        "upgrade_ts": now,
                        "is_guest": 1 if make_guest else 0,
                        "appservice_id": appservice_id,
                        "admin": 1 if admin else 0,
                        "user_type": user_type,
                    },
                )
            else:
                self._simple_insert_txn(
                    txn,
                    "users",
                    values={
                        "name": user_id,
                        "password_hash": password_hash,
                        "creation_ts": now,
                        "is_guest": 1 if make_guest else 0,
                        "appservice_id": appservice_id,
                        "admin": 1 if admin else 0,
                        "user_type": user_type,
                    },
                )

        except self.database_engine.module.IntegrityError:
            raise StoreError(400, "User ID already taken.", errcode=Codes.USER_IN_USE)

        if self._account_validity.enabled:
            self.set_expiration_date_for_user_txn(txn, user_id)

        if create_profile_with_displayname:
            # set a default displayname serverside to avoid ugly race
            # between auto-joins and clients trying to set displaynames
            #
            # *obviously* the 'profiles' table uses localpart for user_id
            # while everything else uses the full mxid.
            txn.execute(
                "INSERT INTO profiles(user_id, displayname) VALUES (?,?)",
                (user_id_obj.localpart, create_profile_with_displayname),
            )

        if self.hs.config.stats_enabled:
            # we create a new completed user statistics row

            # we don't strictly need current_token since this user really can't
            # have any state deltas before now (as it is a new user), but still,
            # we include it for completeness.
            current_token = self._get_max_stream_id_in_current_state_deltas_txn(txn)
            self._update_stats_delta_txn(
                txn, now, "user", user_id, {}, complete_with_stream_id=current_token
            )

        self._invalidate_cache_and_stream(txn, self.get_user_by_id, (user_id,))
        txn.call_after(self.is_guest.invalidate, (user_id,))

    def user_set_password_hash(self, user_id, password_hash):
        """
        NB. This does *not* evict any cache because the one use for this
            removes most of the entries subsequently anyway so it would be
            pointless. Use flush_user separately.
        """

        def user_set_password_hash_txn(txn):
            self._simple_update_one_txn(
                txn, "users", {"name": user_id}, {"password_hash": password_hash}
            )
            self._invalidate_cache_and_stream(txn, self.get_user_by_id, (user_id,))

        return self.runInteraction("user_set_password_hash", user_set_password_hash_txn)

    def user_set_consent_version(self, user_id, consent_version):
        """Updates the user table to record privacy policy consent

        Args:
            user_id (str): full mxid of the user to update
            consent_version (str): version of the policy the user has consented
                to

        Raises:
            StoreError(404) if user not found
        """

        def f(txn):
            self._simple_update_one_txn(
                txn,
                table="users",
                keyvalues={"name": user_id},
                updatevalues={"consent_version": consent_version},
            )
            self._invalidate_cache_and_stream(txn, self.get_user_by_id, (user_id,))

        return self.runInteraction("user_set_consent_version", f)

    def user_set_consent_server_notice_sent(self, user_id, consent_version):
        """Updates the user table to record that we have sent the user a server
        notice about privacy policy consent

        Args:
            user_id (str): full mxid of the user to update
            consent_version (str): version of the policy we have notified the
                user about

        Raises:
            StoreError(404) if user not found
        """

        def f(txn):
            self._simple_update_one_txn(
                txn,
                table="users",
                keyvalues={"name": user_id},
                updatevalues={"consent_server_notice_sent": consent_version},
            )
            self._invalidate_cache_and_stream(txn, self.get_user_by_id, (user_id,))

        return self.runInteraction("user_set_consent_server_notice_sent", f)

    def user_delete_access_tokens(self, user_id, except_token_id=None, device_id=None):
        """
        Invalidate access tokens belonging to a user

        Args:
            user_id (str):  ID of user the tokens belong to
            except_token_id (str): list of access_tokens IDs which should
                *not* be deleted
            device_id (str|None):  ID of device the tokens are associated with.
                If None, tokens associated with any device (or no device) will
                be deleted
        Returns:
            defer.Deferred[list[str, int, str|None, int]]: a list of
                (token, token id, device id) for each of the deleted tokens
        """

        def f(txn):
            keyvalues = {"user_id": user_id}
            if device_id is not None:
                keyvalues["device_id"] = device_id

            items = keyvalues.items()
            where_clause = " AND ".join(k + " = ?" for k, _ in items)
            values = [v for _, v in items]
            if except_token_id:
                where_clause += " AND id != ?"
                values.append(except_token_id)

            txn.execute(
                "SELECT token, id, device_id FROM access_tokens WHERE %s"
                % where_clause,
                values,
            )
            tokens_and_devices = [(r[0], r[1], r[2]) for r in txn]

            for token, _, _ in tokens_and_devices:
                self._invalidate_cache_and_stream(
                    txn, self.get_user_by_access_token, (token,)
                )

            txn.execute("DELETE FROM access_tokens WHERE %s" % where_clause, values)

            return tokens_and_devices

        return self.runInteraction("user_delete_access_tokens", f)

    def delete_access_token(self, access_token):
        def f(txn):
            self._simple_delete_one_txn(
                txn, table="access_tokens", keyvalues={"token": access_token}
            )

            self._invalidate_cache_and_stream(
                txn, self.get_user_by_access_token, (access_token,)
            )

        return self.runInteraction("delete_access_token", f)

    @cachedInlineCallbacks()
    def is_guest(self, user_id):
        res = yield self._simple_select_one_onecol(
            table="users",
            keyvalues={"name": user_id},
            retcol="is_guest",
            allow_none=True,
            desc="is_guest",
        )

        return res if res else False

    def add_user_pending_deactivation(self, user_id):
        """
        Adds a user to the table of users who need to be parted from all the rooms they're
        in
        """
        return self._simple_insert(
            "users_pending_deactivation",
            values={"user_id": user_id},
            desc="add_user_pending_deactivation",
        )

    def del_user_pending_deactivation(self, user_id):
        """
        Removes the given user to the table of users who need to be parted from all the
        rooms they're in, effectively marking that user as fully deactivated.
        """
        # XXX: This should be simple_delete_one but we failed to put a unique index on
        # the table, so somehow duplicate entries have ended up in it.
        return self._simple_delete(
            "users_pending_deactivation",
            keyvalues={"user_id": user_id},
            desc="del_user_pending_deactivation",
        )

    def get_user_pending_deactivation(self):
        """
        Gets one user from the table of users waiting to be parted from all the rooms
        they're in.
        """
        return self._simple_select_one_onecol(
            "users_pending_deactivation",
            keyvalues={},
            retcol="user_id",
            allow_none=True,
            desc="get_users_pending_deactivation",
        )

    @defer.inlineCallbacks
    def _bg_user_threepids_grandfather(self, progress, batch_size):
        """We now track which identity servers a user binds their 3PID to, so
        we need to handle the case of existing bindings where we didn't track
        this.

        We do this by grandfathering in existing user threepids assuming that
        they used one of the server configured trusted identity servers.
        """
        id_servers = set(self.config.trusted_third_party_id_servers)

        def _bg_user_threepids_grandfather_txn(txn):
            sql = """
                INSERT INTO user_threepid_id_server
                    (user_id, medium, address, id_server)
                SELECT user_id, medium, address, ?
                FROM user_threepids
            """

            txn.executemany(sql, [(id_server,) for id_server in id_servers])

        if id_servers:
            yield self.runInteraction(
                "_bg_user_threepids_grandfather", _bg_user_threepids_grandfather_txn
            )

        yield self._end_background_update("user_threepids_grandfather")

        return 1

<<<<<<< HEAD
    def get_threepid_validation_session(
        self, medium, client_secret, address=None, sid=None, validated=True
    ):
        """Gets a session_id and last_send_attempt (if available) for a
        client_secret/medium/(address|session_id) combo

        Args:
            medium (str|None): The medium of the 3PID
            address (str|None): The address of the 3PID
            sid (str|None): The ID of the validation session
            client_secret (str|None): A unique string provided by the client to
                help identify this validation attempt
            validated (bool|None): Whether sessions should be filtered by
                whether they have been validated already or not. None to
                perform no filtering

        Returns:
            deferred {str, int}|None: A dict containing the
                latest session_id and send_attempt count for this 3PID.
                Otherwise None if there hasn't been a previous attempt
        """
        keyvalues = {"medium": medium, "client_secret": client_secret}
        if address:
            keyvalues["address"] = address
        if sid:
            keyvalues["session_id"] = sid

        assert address or sid

        def get_threepid_validation_session_txn(txn):
            sql = """
                SELECT address, session_id, medium, client_secret,
                last_send_attempt, validated_at
                FROM threepid_validation_session WHERE %s
                """ % (
                " AND ".join("%s = ?" % k for k in iterkeys(keyvalues)),
            )

            if validated is not None:
                sql += " AND validated_at IS " + ("NOT NULL" if validated else "NULL")

            sql += " LIMIT 1"

            txn.execute(sql, list(keyvalues.values()))
            rows = self.cursor_to_dict(txn)
            if not rows:
                return None

            return rows[0]

        return self.runInteraction(
            "get_threepid_validation_session", get_threepid_validation_session_txn
=======
    def validate_threepid_session(self, session_id, client_secret, token, current_ts):
        """Attempt to validate a threepid session using a token

        Args:
            session_id (str): The id of a validation session
            client_secret (str): A unique string provided by the client to
                help identify this validation attempt
            token (str): A validation token
            current_ts (int): The current unix time in milliseconds. Used for
                checking token expiry status

        Returns:
            deferred str|None: A str representing a link to redirect the user
            to if there is one.
        """

        # Insert everything into a transaction in order to run atomically
        def validate_threepid_session_txn(txn):
            row = self._simple_select_one_txn(
                txn,
                table="threepid_validation_session",
                keyvalues={"session_id": session_id},
                retcols=["client_secret", "validated_at"],
                allow_none=True,
            )

            if not row:
                raise ThreepidValidationError(400, "Unknown session_id")
            retrieved_client_secret = row["client_secret"]
            validated_at = row["validated_at"]

            if retrieved_client_secret != client_secret:
                raise ThreepidValidationError(
                    400, "This client_secret does not match the provided session_id"
                )

            row = self._simple_select_one_txn(
                txn,
                table="threepid_validation_token",
                keyvalues={"session_id": session_id, "token": token},
                retcols=["expires", "next_link"],
                allow_none=True,
            )

            if not row:
                raise ThreepidValidationError(
                    400, "Validation token not found or has expired"
                )
            expires = row["expires"]
            next_link = row["next_link"]

            # If the session is already validated, no need to revalidate
            if validated_at:
                return next_link

            if expires <= current_ts:
                raise ThreepidValidationError(
                    400, "This token has expired. Please request a new one"
                )

            # Looks good. Validate the session
            self._simple_update_txn(
                txn,
                table="threepid_validation_session",
                keyvalues={"session_id": session_id},
                updatevalues={"validated_at": self.clock.time_msec()},
            )

            return next_link

        # Return next_link if it exists
        return self.runInteraction(
            "validate_threepid_session_txn", validate_threepid_session_txn
>>>>>>> 30b67e0f
        )

    def upsert_threepid_validation_session(
        self,
        medium,
        address,
        client_secret,
        send_attempt,
        session_id,
        validated_at=None,
    ):
        """Upsert a threepid validation session
        Args:
            medium (str): The medium of the 3PID
            address (str): The address of the 3PID
            client_secret (str): A unique string provided by the client to
                help identify this validation attempt
            send_attempt (int): The latest send_attempt on this session
            session_id (str): The id of this validation session
            validated_at (int|None): The unix timestamp in milliseconds of
                when the session was marked as valid
        """
        insertion_values = {
            "medium": medium,
            "address": address,
            "client_secret": client_secret,
        }

        if validated_at:
            insertion_values["validated_at"] = validated_at

        return self._simple_upsert(
            table="threepid_validation_session",
            keyvalues={"session_id": session_id},
            values={"last_send_attempt": send_attempt},
            insertion_values=insertion_values,
            desc="upsert_threepid_validation_session",
        )

    def start_or_continue_validation_session(
        self,
        medium,
        address,
        session_id,
        client_secret,
        send_attempt,
        next_link,
        token,
        token_expires,
    ):
        """Creates a new threepid validation session if it does not already
        exist and associates a new validation token with it

        Args:
            medium (str): The medium of the 3PID
            address (str): The address of the 3PID
            session_id (str): The id of this validation session
            client_secret (str): A unique string provided by the client to
                help identify this validation attempt
            send_attempt (int): The latest send_attempt on this session
            next_link (str|None): The link to redirect the user to upon
                successful validation
            token (str): The validation token
            token_expires (int): The timestamp for which after the token
                will no longer be valid
        """

        def start_or_continue_validation_session_txn(txn):
            # Create or update a validation session
            self._simple_upsert_txn(
                txn,
                table="threepid_validation_session",
                keyvalues={"session_id": session_id},
                values={"last_send_attempt": send_attempt},
                insertion_values={
                    "medium": medium,
                    "address": address,
                    "client_secret": client_secret,
                },
            )

            # Create a new validation token with this session ID
            self._simple_insert_txn(
                txn,
                table="threepid_validation_token",
                values={
                    "session_id": session_id,
                    "token": token,
                    "next_link": next_link,
                    "expires": token_expires,
                },
            )

        return self.runInteraction(
            "start_or_continue_validation_session",
            start_or_continue_validation_session_txn,
        )

    def cull_expired_threepid_validation_tokens(self):
        """Remove threepid validation tokens with expiry dates that have passed"""

        def cull_expired_threepid_validation_tokens_txn(txn, ts):
            sql = """
            DELETE FROM threepid_validation_token WHERE
            expires < ?
            """
            return txn.execute(sql, (ts,))

        return self.runInteraction(
            "cull_expired_threepid_validation_tokens",
            cull_expired_threepid_validation_tokens_txn,
            self.clock.time_msec(),
        )

    def set_user_deactivated_status_txn(self, txn, user_id, deactivated):
        self._simple_update_one_txn(
            txn=txn,
            table="users",
            keyvalues={"name": user_id},
            updatevalues={"deactivated": 1 if deactivated else 0},
        )
        self._invalidate_cache_and_stream(
            txn, self.get_user_deactivated_status, (user_id,)
        )

    @defer.inlineCallbacks
    def set_user_deactivated_status(self, user_id, deactivated):
        """Set the `deactivated` property for the provided user to the provided value.

        Args:
            user_id (str): The ID of the user to set the status for.
            deactivated (bool): The value to set for `deactivated`.
        """

        yield self.runInteraction(
            "set_user_deactivated_status",
            self.set_user_deactivated_status_txn,
            user_id,
            deactivated,
        )<|MERGE_RESOLUTION|>--- conflicted
+++ resolved
@@ -614,84 +614,6 @@
         # Convert the integer into a boolean.
         return res == 1
 
-<<<<<<< HEAD
-    def validate_threepid_session(self, session_id, client_secret, token, current_ts):
-        """Attempt to validate a threepid session using a token
-
-        Args:
-            session_id (str): The id of a validation session
-            client_secret (str): A unique string provided by the client to
-                help identify this validation attempt
-            token (str): A validation token
-            current_ts (int): The current unix time in milliseconds. Used for
-                checking token expiry status
-
-        Returns:
-            deferred str|None: A str representing a link to redirect the user
-            to if there is one.
-        """
-
-        # Insert everything into a transaction in order to run atomically
-        def validate_threepid_session_txn(txn):
-            row = self._simple_select_one_txn(
-                txn,
-                table="threepid_validation_session",
-                keyvalues={"session_id": session_id},
-                retcols=["client_secret", "validated_at"],
-                allow_none=True,
-            )
-
-            if not row:
-                raise ThreepidValidationError(400, "Unknown session_id")
-            retrieved_client_secret = row["client_secret"]
-            validated_at = row["validated_at"]
-
-            if retrieved_client_secret != client_secret:
-                raise ThreepidValidationError(
-                    400, "This client_secret does not match the provided session_id"
-                )
-
-            row = self._simple_select_one_txn(
-                txn,
-                table="threepid_validation_token",
-                keyvalues={"session_id": session_id, "token": token},
-                retcols=["expires", "next_link"],
-                allow_none=True,
-            )
-
-            if not row:
-                raise ThreepidValidationError(
-                    400, "Validation token not found or has expired"
-                )
-            expires = row["expires"]
-            next_link = row["next_link"]
-
-            # If the session is already validated, no need to revalidate
-            if validated_at:
-                return next_link
-
-            if expires <= current_ts:
-                raise ThreepidValidationError(
-                    400, "This token has expired. Please request a new one"
-                )
-
-            # Looks good. Validate the session
-            self._simple_update_txn(
-                txn,
-                table="threepid_validation_session",
-                keyvalues={"session_id": session_id},
-                updatevalues={"validated_at": self.clock.time_msec()},
-            )
-
-            return next_link
-
-        # Return next_link if it exists
-        return self.runInteraction(
-            "validate_threepid_session_txn", validate_threepid_session_txn
-        )
-
-
-=======
     def get_threepid_validation_session(
         self, medium, client_secret, address=None, sid=None, validated=True
     ):
@@ -771,7 +693,6 @@
             "delete_threepid_session", delete_threepid_session_txn
         )
 
->>>>>>> 30b67e0f
 
 class RegistrationStore(
     RegistrationWorkerStore, background_updates.BackgroundUpdateStore
@@ -1240,60 +1161,6 @@
 
         return 1
 
-<<<<<<< HEAD
-    def get_threepid_validation_session(
-        self, medium, client_secret, address=None, sid=None, validated=True
-    ):
-        """Gets a session_id and last_send_attempt (if available) for a
-        client_secret/medium/(address|session_id) combo
-
-        Args:
-            medium (str|None): The medium of the 3PID
-            address (str|None): The address of the 3PID
-            sid (str|None): The ID of the validation session
-            client_secret (str|None): A unique string provided by the client to
-                help identify this validation attempt
-            validated (bool|None): Whether sessions should be filtered by
-                whether they have been validated already or not. None to
-                perform no filtering
-
-        Returns:
-            deferred {str, int}|None: A dict containing the
-                latest session_id and send_attempt count for this 3PID.
-                Otherwise None if there hasn't been a previous attempt
-        """
-        keyvalues = {"medium": medium, "client_secret": client_secret}
-        if address:
-            keyvalues["address"] = address
-        if sid:
-            keyvalues["session_id"] = sid
-
-        assert address or sid
-
-        def get_threepid_validation_session_txn(txn):
-            sql = """
-                SELECT address, session_id, medium, client_secret,
-                last_send_attempt, validated_at
-                FROM threepid_validation_session WHERE %s
-                """ % (
-                " AND ".join("%s = ?" % k for k in iterkeys(keyvalues)),
-            )
-
-            if validated is not None:
-                sql += " AND validated_at IS " + ("NOT NULL" if validated else "NULL")
-
-            sql += " LIMIT 1"
-
-            txn.execute(sql, list(keyvalues.values()))
-            rows = self.cursor_to_dict(txn)
-            if not rows:
-                return None
-
-            return rows[0]
-
-        return self.runInteraction(
-            "get_threepid_validation_session", get_threepid_validation_session_txn
-=======
     def validate_threepid_session(self, session_id, client_secret, token, current_ts):
         """Attempt to validate a threepid session using a token
 
@@ -1367,7 +1234,6 @@
         # Return next_link if it exists
         return self.runInteraction(
             "validate_threepid_session_txn", validate_threepid_session_txn
->>>>>>> 30b67e0f
         )
 
     def upsert_threepid_validation_session(

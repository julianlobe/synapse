# -*- coding: utf-8 -*-
# Copyright 2014-2016 OpenMarket Ltd
#
# Licensed under the Apache License, Version 2.0 (the "License");
# you may not use this file except in compliance with the License.
# You may obtain a copy of the License at
#
#     http://www.apache.org/licenses/LICENSE-2.0
#
# Unless required by applicable law or agreed to in writing, software
# distributed under the License is distributed on an "AS IS" BASIS,
# WITHOUT WARRANTIES OR CONDITIONS OF ANY KIND, either express or implied.
# See the License for the specific language governing permissions and
# limitations under the License.
import re
import string
from collections import namedtuple

from synapse.api.errors import SynapseError


class Requester(namedtuple("Requester", [
    "user", "access_token_id", "is_guest", "device_id", "app_service",
])):
    """
    Represents the user making a request

    Attributes:
        user (UserID):  id of the user making the request
        access_token_id (int|None):  *ID* of the access token used for this
            request, or None if it came via the appservice API or similar
        is_guest (bool):  True if the user making this request is a guest user
        device_id (str|None):  device_id which was set at authentication time
        app_service (ApplicationService|None):  the AS requesting on behalf of the user
    """

    def serialize(self):
        """Converts self to a type that can be serialized as JSON, and then
        deserialized by `deserialize`

        Returns:
            dict
        """
        return {
            "user_id": self.user.to_string(),
            "access_token_id": self.access_token_id,
            "is_guest": self.is_guest,
            "device_id": self.device_id,
            "app_server_id": self.app_service.id if self.app_service else None,
        }

    @staticmethod
    def deserialize(store, input):
        """Converts a dict that was produced by `serialize` back into a
        Requester.

        Args:
            store (DataStore): Used to convert AS ID to AS object
            input (dict): A dict produced by `serialize`

        Returns:
            Requester
        """
        appservice = None
        if input["app_server_id"]:
            appservice = store.get_app_service_by_id(input["app_server_id"])

        return Requester(
            user=UserID.from_string(input["user_id"]),
            access_token_id=input["access_token_id"],
            is_guest=input["is_guest"],
            device_id=input["device_id"],
            app_service=appservice,
        )


def create_requester(user_id, access_token_id=None, is_guest=False,
                     device_id=None, app_service=None):
    """
    Create a new ``Requester`` object

    Args:
        user_id (str|UserID):  id of the user making the request
        access_token_id (int|None):  *ID* of the access token used for this
            request, or None if it came via the appservice API or similar
        is_guest (bool):  True if the user making this request is a guest user
        device_id (str|None):  device_id which was set at authentication time
        app_service (ApplicationService|None):  the AS requesting on behalf of the user

    Returns:
        Requester
    """
    if not isinstance(user_id, UserID):
        user_id = UserID.from_string(user_id)
    return Requester(user_id, access_token_id, is_guest, device_id, app_service)


def get_domain_from_id(string):
    idx = string.find(":")
    if idx == -1:
        raise SynapseError(400, "Invalid ID: %r" % (string,))
    return string[idx + 1:]


def get_localpart_from_id(string):
    idx = string.find(":")
    if idx == -1:
        raise SynapseError(400, "Invalid ID: %r" % (string,))
    return string[1:idx]


class DomainSpecificString(
        namedtuple("DomainSpecificString", ("localpart", "domain"))
):
    """Common base class among ID/name strings that have a local part and a
    domain name, prefixed with a sigil.

    Has the fields:

        'localpart' : The local part of the name (without the leading sigil)
        'domain' : The domain part of the name
    """

    # Deny iteration because it will bite you if you try to create a singleton
    # set by:
    #    users = set(user)
    def __iter__(self):
        raise ValueError("Attempted to iterate a %s" % (type(self).__name__,))

    # Because this class is a namedtuple of strings and booleans, it is deeply
    # immutable.
    def __copy__(self):
        return self

    def __deepcopy__(self, memo):
        return self

    @classmethod
    def from_string(cls, s):
        """Parse the string given by 's' into a structure object."""
        if len(s) < 1 or s[0:1] != cls.SIGIL:
            raise SynapseError(400, "Expected %s string to start with '%s'" % (
                cls.__name__, cls.SIGIL,
            ))

        parts = s[1:].split(':', 1)
        if len(parts) != 2:
            raise SynapseError(
                400, "Expected %s of the form '%slocalname:domain'" % (
                    cls.__name__, cls.SIGIL,
                )
            )

        domain = parts[1]

        # This code will need changing if we want to support multiple domain
        # names on one HS
        return cls(localpart=parts[0], domain=domain)

    def to_string(self):
        """Return a string encoding the fields of the structure object."""
        return "%s%s:%s" % (self.SIGIL, self.localpart, self.domain)

    @classmethod
    def is_valid(cls, s):
        try:
            cls.from_string(s)
            return True
        except Exception:
            return False

    __repr__ = to_string


class UserID(DomainSpecificString):
    """Structure representing a user ID."""
    SIGIL = "@"


class RoomAlias(DomainSpecificString):
    """Structure representing a room name."""
    SIGIL = "#"


class RoomID(DomainSpecificString):
    """Structure representing a room id. """
    SIGIL = "!"


class EventID(DomainSpecificString):
    """Structure representing an event id. """
    SIGIL = "$"


class GroupID(DomainSpecificString):
    """Structure representing a group ID."""
    SIGIL = "+"

    @classmethod
    def from_string(cls, s):
        group_id = super(GroupID, cls).from_string(s)
        if not group_id.localpart:
            raise SynapseError(
                400,
                "Group ID cannot be empty",
            )

        if contains_invalid_mxid_characters(group_id.localpart):
            raise SynapseError(
                400,
                "Group ID can only contain characters a-z, 0-9, or '=_-./'",
            )

        return group_id


mxid_localpart_allowed_characters = set("_-./=" + string.ascii_lowercase + string.digits)


def contains_invalid_mxid_characters(localpart):
    """Check for characters not allowed in an mxid or groupid localpart

    Args:
        localpart (basestring): the localpart to be checked

    Returns:
        bool: True if there are any naughty characters
    """
    return any(c not in mxid_localpart_allowed_characters for c in localpart)


<<<<<<< HEAD
def strip_invalid_mxid_characters(localpart):
    """Removes any invalid characters from an mxid

    Args:
        localpart (basestring): the localpart to be stripped

    Returns:
        localpart (basestring): the localpart having been stripped
    """
    return filter(lambda c: c in mxid_localpart_allowed_characters, localpart)
=======
UPPER_CASE_PATTERN = re.compile(b"[A-Z_]")

# the following is a pattern which matches '=', and bytes which are not allowed in a mxid
# localpart.
#
# It works by:
#  * building a string containing the allowed characters (excluding '=')
#  * escaping every special character with a backslash (to stop '-' being interpreted as a
#    range operator)
#  * wrapping it in a '[^...]' regex
#  * converting the whole lot to a 'bytes' sequence, so that we can use it to match
#    bytes rather than strings
#
NON_MXID_CHARACTER_PATTERN = re.compile(
    ("[^%s]" % (
        re.escape("".join(mxid_localpart_allowed_characters - {"="}),),
    )).encode("ascii"),
)


def map_username_to_mxid_localpart(username, case_sensitive=False):
    """Map a username onto a string suitable for a MXID

    This follows the algorithm laid out at
    https://matrix.org/docs/spec/appendices.html#mapping-from-other-character-sets.

    Args:
        username (unicode|bytes): username to be mapped
        case_sensitive (bool): true if TEST and test should be mapped
            onto different mxids

    Returns:
        unicode: string suitable for a mxid localpart
    """
    if not isinstance(username, bytes):
        username = username.encode('utf-8')

    # first we sort out upper-case characters
    if case_sensitive:
        def f1(m):
            return b"_" + m.group().lower()

        username = UPPER_CASE_PATTERN.sub(f1, username)
    else:
        username = username.lower()

    # then we sort out non-ascii characters
    def f2(m):
        g = m.group()[0]
        if isinstance(g, str):
            # on python 2, we need to do a ord(). On python 3, the
            # byte itself will do.
            g = ord(g)
        return b"=%02x" % (g,)

    username = NON_MXID_CHARACTER_PATTERN.sub(f2, username)

    # we also do the =-escaping to mxids starting with an underscore.
    username = re.sub(b'^_', b'=5f', username)

    # we should now only have ascii bytes left, so can decode back to a
    # unicode.
    return username.decode('ascii')
>>>>>>> 9ffadcdb


class StreamToken(
    namedtuple("Token", (
        "room_key",
        "presence_key",
        "typing_key",
        "receipt_key",
        "account_data_key",
        "push_rules_key",
        "to_device_key",
        "device_list_key",
        "groups_key",
    ))
):
    _SEPARATOR = "_"

    @classmethod
    def from_string(cls, string):
        try:
            keys = string.split(cls._SEPARATOR)
            while len(keys) < len(cls._fields):
                # i.e. old token from before receipt_key
                keys.append("0")
            return cls(*keys)
        except Exception:
            raise SynapseError(400, "Invalid Token")

    def to_string(self):
        return self._SEPARATOR.join([str(k) for k in self])

    @property
    def room_stream_id(self):
        # TODO(markjh): Awful hack to work around hacks in the presence tests
        # which assume that the keys are integers.
        if type(self.room_key) is int:
            return self.room_key
        else:
            return int(self.room_key[1:].split("-")[-1])

    def is_after(self, other):
        """Does this token contain events that the other doesn't?"""
        return (
            (other.room_stream_id < self.room_stream_id)
            or (int(other.presence_key) < int(self.presence_key))
            or (int(other.typing_key) < int(self.typing_key))
            or (int(other.receipt_key) < int(self.receipt_key))
            or (int(other.account_data_key) < int(self.account_data_key))
            or (int(other.push_rules_key) < int(self.push_rules_key))
            or (int(other.to_device_key) < int(self.to_device_key))
            or (int(other.device_list_key) < int(self.device_list_key))
            or (int(other.groups_key) < int(self.groups_key))
        )

    def copy_and_advance(self, key, new_value):
        """Advance the given key in the token to a new value if and only if the
        new value is after the old value.
        """
        new_token = self.copy_and_replace(key, new_value)
        if key == "room_key":
            new_id = new_token.room_stream_id
            old_id = self.room_stream_id
        else:
            new_id = int(getattr(new_token, key))
            old_id = int(getattr(self, key))
        if old_id < new_id:
            return new_token
        else:
            return self

    def copy_and_replace(self, key, new_value):
        return self._replace(**{key: new_value})


StreamToken.START = StreamToken(
    *(["s0"] + ["0"] * (len(StreamToken._fields) - 1))
)


class RoomStreamToken(namedtuple("_StreamToken", "topological stream")):
    """Tokens are positions between events. The token "s1" comes after event 1.

            s0    s1
            |     |
        [0] V [1] V [2]

    Tokens can either be a point in the live event stream or a cursor going
    through historic events.

    When traversing the live event stream events are ordered by when they
    arrived at the homeserver.

    When traversing historic events the events are ordered by their depth in
    the event graph "topological_ordering" and then by when they arrived at the
    homeserver "stream_ordering".

    Live tokens start with an "s" followed by the "stream_ordering" id of the
    event it comes after. Historic tokens start with a "t" followed by the
    "topological_ordering" id of the event it comes after, followed by "-",
    followed by the "stream_ordering" id of the event it comes after.
    """
    __slots__ = []

    @classmethod
    def parse(cls, string):
        try:
            if string[0] == 's':
                return cls(topological=None, stream=int(string[1:]))
            if string[0] == 't':
                parts = string[1:].split('-', 1)
                return cls(topological=int(parts[0]), stream=int(parts[1]))
        except Exception:
            pass
        raise SynapseError(400, "Invalid token %r" % (string,))

    @classmethod
    def parse_stream_token(cls, string):
        try:
            if string[0] == 's':
                return cls(topological=None, stream=int(string[1:]))
        except Exception:
            pass
        raise SynapseError(400, "Invalid token %r" % (string,))

    def __str__(self):
        if self.topological is not None:
            return "t%d-%d" % (self.topological, self.stream)
        else:
            return "s%d" % (self.stream,)


class ThirdPartyInstanceID(
        namedtuple("ThirdPartyInstanceID", ("appservice_id", "network_id"))
):
    # Deny iteration because it will bite you if you try to create a singleton
    # set by:
    #    users = set(user)
    def __iter__(self):
        raise ValueError("Attempted to iterate a %s" % (type(self).__name__,))

    # Because this class is a namedtuple of strings, it is deeply immutable.
    def __copy__(self):
        return self

    def __deepcopy__(self, memo):
        return self

    @classmethod
    def from_string(cls, s):
        bits = s.split("|", 2)
        if len(bits) != 2:
            raise SynapseError(400, "Invalid ID %r" % (s,))

        return cls(appservice_id=bits[0], network_id=bits[1])

    def to_string(self):
        return "%s|%s" % (self.appservice_id, self.network_id,)

    __str__ = to_string

    @classmethod
    def create(cls, appservice_id, network_id,):
        return cls(appservice_id=appservice_id, network_id=network_id)<|MERGE_RESOLUTION|>--- conflicted
+++ resolved
@@ -229,7 +229,6 @@
     return any(c not in mxid_localpart_allowed_characters for c in localpart)
 
 
-<<<<<<< HEAD
 def strip_invalid_mxid_characters(localpart):
     """Removes any invalid characters from an mxid
 
@@ -240,7 +239,8 @@
         localpart (basestring): the localpart having been stripped
     """
     return filter(lambda c: c in mxid_localpart_allowed_characters, localpart)
-=======
+
+
 UPPER_CASE_PATTERN = re.compile(b"[A-Z_]")
 
 # the following is a pattern which matches '=', and bytes which are not allowed in a mxid
@@ -304,7 +304,6 @@
     # we should now only have ascii bytes left, so can decode back to a
     # unicode.
     return username.decode('ascii')
->>>>>>> 9ffadcdb
 
 
 class StreamToken(

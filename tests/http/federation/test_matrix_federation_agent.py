# -*- coding: utf-8 -*-
# Copyright 2019 New Vector Ltd
#
# Licensed under the Apache License, Version 2.0 (the "License");
# you may not use this file except in compliance with the License.
# You may obtain a copy of the License at
#
#     http://www.apache.org/licenses/LICENSE-2.0
#
# Unless required by applicable law or agreed to in writing, software
# distributed under the License is distributed on an "AS IS" BASIS,
# WITHOUT WARRANTIES OR CONDITIONS OF ANY KIND, either express or implied.
# See the License for the specific language governing permissions and
# limitations under the License.
import logging

from mock import Mock

import treq
from service_identity import VerificationError
from zope.interface import implementer

from twisted.internet import defer
from twisted.internet._sslverify import ClientTLSOptions, OpenSSLCertificateOptions
from twisted.internet.protocol import Factory
from twisted.protocols.tls import TLSMemoryBIOFactory
from twisted.web._newclient import ResponseNeverReceived
from twisted.web.client import Agent
from twisted.web.http import HTTPChannel
from twisted.web.http_headers import Headers
from twisted.web.iweb import IPolicyForHTTPS

from synapse.config.homeserver import HomeServerConfig
from synapse.crypto.context_factory import FederationPolicyForHTTPS
<<<<<<< HEAD
from synapse.http.federation.matrix_federation_agent import MatrixFederationAgent
from synapse.http.federation.srv_resolver import Server
from synapse.http.federation.well_known_resolver import (
    WellKnownResolver,
=======
from synapse.http.federation.matrix_federation_agent import (
    MatrixFederationAgent,
>>>>>>> e24928de
    _cache_period_from_headers,
)
from synapse.logging.context import LoggingContext
from synapse.util.caches.ttlcache import TTLCache

from tests import unittest
from tests.http import TestServerTLSConnectionFactory, get_test_ca_cert_file
from tests.server import FakeTransport, ThreadedMemoryReactorClock
from tests.utils import default_config

logger = logging.getLogger(__name__)

test_server_connection_factory = None


def get_connection_factory():
    # this needs to happen once, but not until we are ready to run the first test
    global test_server_connection_factory
    if test_server_connection_factory is None:
        test_server_connection_factory = TestServerTLSConnectionFactory(
            sanlist=[
                b"DNS:testserv",
                b"DNS:target-server",
                b"DNS:xn--bcher-kva.com",
                b"IP:1.2.3.4",
                b"IP:::1",
            ]
        )
    return test_server_connection_factory


class MatrixFederationAgentTests(unittest.TestCase):
    def setUp(self):
        self.reactor = ThreadedMemoryReactorClock()

        self.mock_resolver = Mock()

        config_dict = default_config("test", parse=False)
        config_dict["federation_custom_ca_list"] = [get_test_ca_cert_file()]

        self._config = config = HomeServerConfig()
        config.parse_config_dict(config_dict, "", "")

        self.tls_factory = FederationPolicyForHTTPS(config)

        self.well_known_cache = TTLCache("test_cache", timer=self.reactor.seconds)
        self.had_well_known_cache = TTLCache("test_cache", timer=self.reactor.seconds)
        self.well_known_resolver = WellKnownResolver(
            self.reactor,
            Agent(self.reactor, contextFactory=self.tls_factory),
            well_known_cache=self.well_known_cache,
            had_well_known_cache=self.had_well_known_cache,
        )

        self.agent = MatrixFederationAgent(
            reactor=self.reactor,
<<<<<<< HEAD
            tls_client_options_factory=self.tls_factory,
=======
            tls_client_options_factory=FederationPolicyForHTTPS(config),
>>>>>>> e24928de
            _srv_resolver=self.mock_resolver,
            _well_known_resolver=self.well_known_resolver,
        )

    def _make_connection(self, client_factory, expected_sni):
        """Builds a test server, and completes the outgoing client connection

        Returns:
            HTTPChannel: the test server
        """

        # build the test server
        server_tls_protocol = _build_test_server(get_connection_factory())

        # now, tell the client protocol factory to build the client protocol (it will be a
        # _WrappingProtocol, around a TLSMemoryBIOProtocol, around an
        # HTTP11ClientProtocol) and wire the output of said protocol up to the server via
        # a FakeTransport.
        #
        # Normally this would be done by the TCP socket code in Twisted, but we are
        # stubbing that out here.
        client_protocol = client_factory.buildProtocol(None)
        client_protocol.makeConnection(
            FakeTransport(server_tls_protocol, self.reactor, client_protocol)
        )

        # tell the server tls protocol to send its stuff back to the client, too
        server_tls_protocol.makeConnection(
            FakeTransport(client_protocol, self.reactor, server_tls_protocol)
        )

        # grab a hold of the TLS connection, in case it gets torn down
        server_tls_connection = server_tls_protocol._tlsConnection

        # fish the test server back out of the server-side TLS protocol.
        http_protocol = server_tls_protocol.wrappedProtocol

        # give the reactor a pump to get the TLS juices flowing.
        self.reactor.pump((0.1,))

        # check the SNI
        server_name = server_tls_connection.get_servername()
        self.assertEqual(
            server_name,
            expected_sni,
            "Expected SNI %s but got %s" % (expected_sni, server_name),
        )

        return http_protocol

    @defer.inlineCallbacks
    def _make_get_request(self, uri):
        """
        Sends a simple GET request via the agent, and checks its logcontext management
        """
        with LoggingContext("one") as context:
            fetch_d = self.agent.request(b"GET", uri)

            # Nothing happened yet
            self.assertNoResult(fetch_d)

            # should have reset logcontext to the sentinel
            _check_logcontext(LoggingContext.sentinel)

            try:
                fetch_res = yield fetch_d
                return fetch_res
            except Exception as e:
                logger.info("Fetch of %s failed: %s", uri.decode("ascii"), e)
                raise
            finally:
                _check_logcontext(context)

    def _handle_well_known_connection(
        self, client_factory, expected_sni, content, response_headers={}
    ):
        """Handle an outgoing HTTPs connection: wire it up to a server, check that the
        request is for a .well-known, and send the response.

        Args:
            client_factory (IProtocolFactory): outgoing connection
            expected_sni (bytes): SNI that we expect the outgoing connection to send
            content (bytes): content to send back as the .well-known
        Returns:
            HTTPChannel: server impl
        """
        # make the connection for .well-known
        well_known_server = self._make_connection(
            client_factory, expected_sni=expected_sni
        )
        # check the .well-known request and send a response
        self.assertEqual(len(well_known_server.requests), 1)
        request = well_known_server.requests[0]
        self._send_well_known_response(request, content, headers=response_headers)
        return well_known_server

    def _send_well_known_response(self, request, content, headers={}):
        """Check that an incoming request looks like a valid .well-known request, and
        send back the response.
        """
        self.assertEqual(request.method, b"GET")
        self.assertEqual(request.path, b"/.well-known/matrix/server")
        self.assertEqual(request.requestHeaders.getRawHeaders(b"host"), [b"testserv"])
        # send back a response
        for k, v in headers.items():
            request.setHeader(k, v)
        request.write(content)
        request.finish()

        self.reactor.pump((0.1,))

    def test_get(self):
        """
        happy-path test of a GET request with an explicit port
        """
        self.reactor.lookups["testserv"] = "1.2.3.4"
        test_d = self._make_get_request(b"matrix://testserv:8448/foo/bar")

        # Nothing happened yet
        self.assertNoResult(test_d)

        # Make sure treq is trying to connect
        clients = self.reactor.tcpClients
        self.assertEqual(len(clients), 1)
        (host, port, client_factory, _timeout, _bindAddress) = clients[0]
        self.assertEqual(host, "1.2.3.4")
        self.assertEqual(port, 8448)

        # make a test server, and wire up the client
        http_server = self._make_connection(client_factory, expected_sni=b"testserv")

        self.assertEqual(len(http_server.requests), 1)
        request = http_server.requests[0]
        self.assertEqual(request.method, b"GET")
        self.assertEqual(request.path, b"/foo/bar")
        self.assertEqual(
            request.requestHeaders.getRawHeaders(b"host"), [b"testserv:8448"]
        )
        content = request.content.read()
        self.assertEqual(content, b"")

        # Deferred is still without a result
        self.assertNoResult(test_d)

        # send the headers
        request.responseHeaders.setRawHeaders(b"Content-Type", [b"application/json"])
        request.write("")

        self.reactor.pump((0.1,))

        response = self.successResultOf(test_d)

        # that should give us a Response object
        self.assertEqual(response.code, 200)

        # Send the body
        request.write('{ "a": 1 }'.encode("ascii"))
        request.finish()

        self.reactor.pump((0.1,))

        # check it can be read
        json = self.successResultOf(treq.json_content(response))
        self.assertEqual(json, {"a": 1})

    def test_get_ip_address(self):
        """
        Test the behaviour when the server name contains an explicit IP (with no port)
        """
        # there will be a getaddrinfo on the IP
        self.reactor.lookups["1.2.3.4"] = "1.2.3.4"

        test_d = self._make_get_request(b"matrix://1.2.3.4/foo/bar")

        # Nothing happened yet
        self.assertNoResult(test_d)

        # Make sure treq is trying to connect
        clients = self.reactor.tcpClients
        self.assertEqual(len(clients), 1)
        (host, port, client_factory, _timeout, _bindAddress) = clients[0]
        self.assertEqual(host, "1.2.3.4")
        self.assertEqual(port, 8448)

        # make a test server, and wire up the client
        http_server = self._make_connection(client_factory, expected_sni=None)

        self.assertEqual(len(http_server.requests), 1)
        request = http_server.requests[0]
        self.assertEqual(request.method, b"GET")
        self.assertEqual(request.path, b"/foo/bar")
        self.assertEqual(request.requestHeaders.getRawHeaders(b"host"), [b"1.2.3.4"])

        # finish the request
        request.finish()
        self.reactor.pump((0.1,))
        self.successResultOf(test_d)

    def test_get_ipv6_address(self):
        """
        Test the behaviour when the server name contains an explicit IPv6 address
        (with no port)
        """

        # there will be a getaddrinfo on the IP
        self.reactor.lookups["::1"] = "::1"

        test_d = self._make_get_request(b"matrix://[::1]/foo/bar")

        # Nothing happened yet
        self.assertNoResult(test_d)

        # Make sure treq is trying to connect
        clients = self.reactor.tcpClients
        self.assertEqual(len(clients), 1)
        (host, port, client_factory, _timeout, _bindAddress) = clients[0]
        self.assertEqual(host, "::1")
        self.assertEqual(port, 8448)

        # make a test server, and wire up the client
        http_server = self._make_connection(client_factory, expected_sni=None)

        self.assertEqual(len(http_server.requests), 1)
        request = http_server.requests[0]
        self.assertEqual(request.method, b"GET")
        self.assertEqual(request.path, b"/foo/bar")
        self.assertEqual(request.requestHeaders.getRawHeaders(b"host"), [b"[::1]"])

        # finish the request
        request.finish()
        self.reactor.pump((0.1,))
        self.successResultOf(test_d)

    def test_get_ipv6_address_with_port(self):
        """
        Test the behaviour when the server name contains an explicit IPv6 address
        (with explicit port)
        """

        # there will be a getaddrinfo on the IP
        self.reactor.lookups["::1"] = "::1"

        test_d = self._make_get_request(b"matrix://[::1]:80/foo/bar")

        # Nothing happened yet
        self.assertNoResult(test_d)

        # Make sure treq is trying to connect
        clients = self.reactor.tcpClients
        self.assertEqual(len(clients), 1)
        (host, port, client_factory, _timeout, _bindAddress) = clients[0]
        self.assertEqual(host, "::1")
        self.assertEqual(port, 80)

        # make a test server, and wire up the client
        http_server = self._make_connection(client_factory, expected_sni=None)

        self.assertEqual(len(http_server.requests), 1)
        request = http_server.requests[0]
        self.assertEqual(request.method, b"GET")
        self.assertEqual(request.path, b"/foo/bar")
        self.assertEqual(request.requestHeaders.getRawHeaders(b"host"), [b"[::1]:80"])

        # finish the request
        request.finish()
        self.reactor.pump((0.1,))
        self.successResultOf(test_d)

    def test_get_hostname_bad_cert(self):
        """
        Test the behaviour when the certificate on the server doesn't match the hostname
        """
        self.mock_resolver.resolve_service.side_effect = lambda _: []
        self.reactor.lookups["testserv1"] = "1.2.3.4"

        test_d = self._make_get_request(b"matrix://testserv1/foo/bar")

        # Nothing happened yet
        self.assertNoResult(test_d)

        # No SRV record lookup yet
        self.mock_resolver.resolve_service.assert_not_called()

        # there should be an attempt to connect on port 443 for the .well-known
        clients = self.reactor.tcpClients
        self.assertEqual(len(clients), 1)
        (host, port, client_factory, _timeout, _bindAddress) = clients[0]
        self.assertEqual(host, "1.2.3.4")
        self.assertEqual(port, 443)

        # fonx the connection
        client_factory.clientConnectionFailed(None, Exception("nope"))

        # attemptdelay on the hostnameendpoint is 0.3, so takes that long before the
        # .well-known request fails.
        self.reactor.pump((0.4,))

        # now there should be a SRV lookup
        self.mock_resolver.resolve_service.assert_called_once_with(
            b"_matrix._tcp.testserv1"
        )

        # we should fall back to a direct connection
        self.assertEqual(len(clients), 2)
        (host, port, client_factory, _timeout, _bindAddress) = clients[1]
        self.assertEqual(host, "1.2.3.4")
        self.assertEqual(port, 8448)

        # make a test server, and wire up the client
        http_server = self._make_connection(client_factory, expected_sni=b"testserv1")

        # there should be no requests
        self.assertEqual(len(http_server.requests), 0)

        # ... and the request should have failed
        e = self.failureResultOf(test_d, ResponseNeverReceived)
        failure_reason = e.value.reasons[0]
        self.assertIsInstance(failure_reason.value, VerificationError)

    def test_get_ip_address_bad_cert(self):
        """
        Test the behaviour when the server name contains an explicit IP, but
        the server cert doesn't cover it
        """
        # there will be a getaddrinfo on the IP
        self.reactor.lookups["1.2.3.5"] = "1.2.3.5"

        test_d = self._make_get_request(b"matrix://1.2.3.5/foo/bar")

        # Nothing happened yet
        self.assertNoResult(test_d)

        # Make sure treq is trying to connect
        clients = self.reactor.tcpClients
        self.assertEqual(len(clients), 1)
        (host, port, client_factory, _timeout, _bindAddress) = clients[0]
        self.assertEqual(host, "1.2.3.5")
        self.assertEqual(port, 8448)

        # make a test server, and wire up the client
        http_server = self._make_connection(client_factory, expected_sni=None)

        # there should be no requests
        self.assertEqual(len(http_server.requests), 0)

        # ... and the request should have failed
        e = self.failureResultOf(test_d, ResponseNeverReceived)
        failure_reason = e.value.reasons[0]
        self.assertIsInstance(failure_reason.value, VerificationError)

    def test_get_no_srv_no_well_known(self):
        """
        Test the behaviour when the server name has no port, no SRV, and no well-known
        """

        self.mock_resolver.resolve_service.side_effect = lambda _: []
        self.reactor.lookups["testserv"] = "1.2.3.4"

        test_d = self._make_get_request(b"matrix://testserv/foo/bar")

        # Nothing happened yet
        self.assertNoResult(test_d)

        # No SRV record lookup yet
        self.mock_resolver.resolve_service.assert_not_called()

        # there should be an attempt to connect on port 443 for the .well-known
        clients = self.reactor.tcpClients
        self.assertEqual(len(clients), 1)
        (host, port, client_factory, _timeout, _bindAddress) = clients[0]
        self.assertEqual(host, "1.2.3.4")
        self.assertEqual(port, 443)

        # fonx the connection
        client_factory.clientConnectionFailed(None, Exception("nope"))

        # attemptdelay on the hostnameendpoint is 0.3, so  takes that long before the
        # .well-known request fails.
        self.reactor.pump((0.4,))

        # now there should be a SRV lookup
        self.mock_resolver.resolve_service.assert_called_once_with(
            b"_matrix._tcp.testserv"
        )

        # we should fall back to a direct connection
        self.assertEqual(len(clients), 2)
        (host, port, client_factory, _timeout, _bindAddress) = clients[1]
        self.assertEqual(host, "1.2.3.4")
        self.assertEqual(port, 8448)

        # make a test server, and wire up the client
        http_server = self._make_connection(client_factory, expected_sni=b"testserv")

        self.assertEqual(len(http_server.requests), 1)
        request = http_server.requests[0]
        self.assertEqual(request.method, b"GET")
        self.assertEqual(request.path, b"/foo/bar")
        self.assertEqual(request.requestHeaders.getRawHeaders(b"host"), [b"testserv"])

        # finish the request
        request.finish()
        self.reactor.pump((0.1,))
        self.successResultOf(test_d)

    def test_get_well_known(self):
        """Test the behaviour when the .well-known delegates elsewhere
        """

        self.mock_resolver.resolve_service.side_effect = lambda _: []
        self.reactor.lookups["testserv"] = "1.2.3.4"
        self.reactor.lookups["target-server"] = "1::f"

        test_d = self._make_get_request(b"matrix://testserv/foo/bar")

        # Nothing happened yet
        self.assertNoResult(test_d)

        # there should be an attempt to connect on port 443 for the .well-known
        clients = self.reactor.tcpClients
        self.assertEqual(len(clients), 1)
        (host, port, client_factory, _timeout, _bindAddress) = clients[0]
        self.assertEqual(host, "1.2.3.4")
        self.assertEqual(port, 443)

        self._handle_well_known_connection(
            client_factory,
            expected_sni=b"testserv",
            content=b'{ "m.server": "target-server" }',
        )

        # there should be a SRV lookup
        self.mock_resolver.resolve_service.assert_called_once_with(
            b"_matrix._tcp.target-server"
        )

        # now we should get a connection to the target server
        self.assertEqual(len(clients), 2)
        (host, port, client_factory, _timeout, _bindAddress) = clients[1]
        self.assertEqual(host, "1::f")
        self.assertEqual(port, 8448)

        # make a test server, and wire up the client
        http_server = self._make_connection(
            client_factory, expected_sni=b"target-server"
        )

        self.assertEqual(len(http_server.requests), 1)
        request = http_server.requests[0]
        self.assertEqual(request.method, b"GET")
        self.assertEqual(request.path, b"/foo/bar")
        self.assertEqual(
            request.requestHeaders.getRawHeaders(b"host"), [b"target-server"]
        )

        # finish the request
        request.finish()
        self.reactor.pump((0.1,))
        self.successResultOf(test_d)

        self.assertEqual(self.well_known_cache[b"testserv"], b"target-server")

        # check the cache expires
        self.reactor.pump((48 * 3600,))
        self.well_known_cache.expire()
        self.assertNotIn(b"testserv", self.well_known_cache)

    def test_get_well_known_redirect(self):
        """Test the behaviour when the server name has no port and no SRV record, but
        the .well-known has a 300 redirect
        """
        self.mock_resolver.resolve_service.side_effect = lambda _: []
        self.reactor.lookups["testserv"] = "1.2.3.4"
        self.reactor.lookups["target-server"] = "1::f"

        test_d = self._make_get_request(b"matrix://testserv/foo/bar")

        # Nothing happened yet
        self.assertNoResult(test_d)

        # there should be an attempt to connect on port 443 for the .well-known
        clients = self.reactor.tcpClients
        self.assertEqual(len(clients), 1)
        (host, port, client_factory, _timeout, _bindAddress) = clients.pop()
        self.assertEqual(host, "1.2.3.4")
        self.assertEqual(port, 443)

        redirect_server = self._make_connection(
            client_factory, expected_sni=b"testserv"
        )

        # send a 302 redirect
        self.assertEqual(len(redirect_server.requests), 1)
        request = redirect_server.requests[0]
        request.redirect(b"https://testserv/even_better_known")
        request.finish()

        self.reactor.pump((0.1,))

        # now there should be another connection
        clients = self.reactor.tcpClients
        self.assertEqual(len(clients), 1)
        (host, port, client_factory, _timeout, _bindAddress) = clients.pop()
        self.assertEqual(host, "1.2.3.4")
        self.assertEqual(port, 443)

        well_known_server = self._make_connection(
            client_factory, expected_sni=b"testserv"
        )

        self.assertEqual(len(well_known_server.requests), 1, "No request after 302")
        request = well_known_server.requests[0]
        self.assertEqual(request.method, b"GET")
        self.assertEqual(request.path, b"/even_better_known")
        request.write(b'{ "m.server": "target-server" }')
        request.finish()

        self.reactor.pump((0.1,))

        # there should be a SRV lookup
        self.mock_resolver.resolve_service.assert_called_once_with(
            b"_matrix._tcp.target-server"
        )

        # now we should get a connection to the target server
        self.assertEqual(len(clients), 1)
        (host, port, client_factory, _timeout, _bindAddress) = clients[0]
        self.assertEqual(host, "1::f")
        self.assertEqual(port, 8448)

        # make a test server, and wire up the client
        http_server = self._make_connection(
            client_factory, expected_sni=b"target-server"
        )

        self.assertEqual(len(http_server.requests), 1)
        request = http_server.requests[0]
        self.assertEqual(request.method, b"GET")
        self.assertEqual(request.path, b"/foo/bar")
        self.assertEqual(
            request.requestHeaders.getRawHeaders(b"host"), [b"target-server"]
        )

        # finish the request
        request.finish()
        self.reactor.pump((0.1,))
        self.successResultOf(test_d)

        self.assertEqual(self.well_known_cache[b"testserv"], b"target-server")

        # check the cache expires
        self.reactor.pump((48 * 3600,))
        self.well_known_cache.expire()
        self.assertNotIn(b"testserv", self.well_known_cache)

    def test_get_invalid_well_known(self):
        """
        Test the behaviour when the server name has an *invalid* well-known (and no SRV)
        """

        self.mock_resolver.resolve_service.side_effect = lambda _: []
        self.reactor.lookups["testserv"] = "1.2.3.4"

        test_d = self._make_get_request(b"matrix://testserv/foo/bar")

        # Nothing happened yet
        self.assertNoResult(test_d)

        # No SRV record lookup yet
        self.mock_resolver.resolve_service.assert_not_called()

        # there should be an attempt to connect on port 443 for the .well-known
        clients = self.reactor.tcpClients
        self.assertEqual(len(clients), 1)
        (host, port, client_factory, _timeout, _bindAddress) = clients.pop()
        self.assertEqual(host, "1.2.3.4")
        self.assertEqual(port, 443)

        self._handle_well_known_connection(
            client_factory, expected_sni=b"testserv", content=b"NOT JSON"
        )

        # now there should be a SRV lookup
        self.mock_resolver.resolve_service.assert_called_once_with(
            b"_matrix._tcp.testserv"
        )

        # we should fall back to a direct connection
        self.assertEqual(len(clients), 1)
        (host, port, client_factory, _timeout, _bindAddress) = clients.pop()
        self.assertEqual(host, "1.2.3.4")
        self.assertEqual(port, 8448)

        # make a test server, and wire up the client
        http_server = self._make_connection(client_factory, expected_sni=b"testserv")

        self.assertEqual(len(http_server.requests), 1)
        request = http_server.requests[0]
        self.assertEqual(request.method, b"GET")
        self.assertEqual(request.path, b"/foo/bar")
        self.assertEqual(request.requestHeaders.getRawHeaders(b"host"), [b"testserv"])

        # finish the request
        request.finish()
        self.reactor.pump((0.1,))
        self.successResultOf(test_d)

    def test_get_well_known_unsigned_cert(self):
        """Test the behaviour when the .well-known server presents a cert
        not signed by a CA
        """

        # we use the same test server as the other tests, but use an agent with
        # the config left to the default, which will not trust it (since the
        # presented cert is signed by a test CA)

        self.mock_resolver.resolve_service.side_effect = lambda _: []
        self.reactor.lookups["testserv"] = "1.2.3.4"

        config = default_config("test", parse=True)

<<<<<<< HEAD
        # Build a new agent and WellKnownResolver with a different tls factory
        tls_factory = FederationPolicyForHTTPS(config)
        agent = MatrixFederationAgent(
            reactor=self.reactor,
            tls_client_options_factory=tls_factory,
=======
        agent = MatrixFederationAgent(
            reactor=self.reactor,
            tls_client_options_factory=FederationPolicyForHTTPS(config),
>>>>>>> e24928de
            _srv_resolver=self.mock_resolver,
            _well_known_resolver=WellKnownResolver(
                self.reactor,
                Agent(self.reactor, contextFactory=tls_factory),
                well_known_cache=self.well_known_cache,
                had_well_known_cache=self.had_well_known_cache,
            ),
        )

        test_d = agent.request(b"GET", b"matrix://testserv/foo/bar")

        # Nothing happened yet
        self.assertNoResult(test_d)

        # there should be an attempt to connect on port 443 for the .well-known
        clients = self.reactor.tcpClients
        self.assertEqual(len(clients), 1)
        (host, port, client_factory, _timeout, _bindAddress) = clients[0]
        self.assertEqual(host, "1.2.3.4")
        self.assertEqual(port, 443)

        http_proto = self._make_connection(client_factory, expected_sni=b"testserv")

        # there should be no requests
        self.assertEqual(len(http_proto.requests), 0)

        # and there should be a SRV lookup instead
        self.mock_resolver.resolve_service.assert_called_once_with(
            b"_matrix._tcp.testserv"
        )

    def test_get_hostname_srv(self):
        """
        Test the behaviour when there is a single SRV record
        """
        self.mock_resolver.resolve_service.side_effect = lambda _: [
            Server(host=b"srvtarget", port=8443)
        ]
        self.reactor.lookups["srvtarget"] = "1.2.3.4"

        test_d = self._make_get_request(b"matrix://testserv/foo/bar")

        # Nothing happened yet
        self.assertNoResult(test_d)

        # the request for a .well-known will have failed with a DNS lookup error.
        self.mock_resolver.resolve_service.assert_called_once_with(
            b"_matrix._tcp.testserv"
        )

        # Make sure treq is trying to connect
        clients = self.reactor.tcpClients
        self.assertEqual(len(clients), 1)
        (host, port, client_factory, _timeout, _bindAddress) = clients[0]
        self.assertEqual(host, "1.2.3.4")
        self.assertEqual(port, 8443)

        # make a test server, and wire up the client
        http_server = self._make_connection(client_factory, expected_sni=b"testserv")

        self.assertEqual(len(http_server.requests), 1)
        request = http_server.requests[0]
        self.assertEqual(request.method, b"GET")
        self.assertEqual(request.path, b"/foo/bar")
        self.assertEqual(request.requestHeaders.getRawHeaders(b"host"), [b"testserv"])

        # finish the request
        request.finish()
        self.reactor.pump((0.1,))
        self.successResultOf(test_d)

    def test_get_well_known_srv(self):
        """Test the behaviour when the .well-known redirects to a place where there
        is a SRV.
        """
        self.reactor.lookups["testserv"] = "1.2.3.4"
        self.reactor.lookups["srvtarget"] = "5.6.7.8"

        test_d = self._make_get_request(b"matrix://testserv/foo/bar")

        # Nothing happened yet
        self.assertNoResult(test_d)

        # there should be an attempt to connect on port 443 for the .well-known
        clients = self.reactor.tcpClients
        self.assertEqual(len(clients), 1)
        (host, port, client_factory, _timeout, _bindAddress) = clients[0]
        self.assertEqual(host, "1.2.3.4")
        self.assertEqual(port, 443)

        self.mock_resolver.resolve_service.side_effect = lambda _: [
            Server(host=b"srvtarget", port=8443)
        ]

        self._handle_well_known_connection(
            client_factory,
            expected_sni=b"testserv",
            content=b'{ "m.server": "target-server" }',
        )

        # there should be a SRV lookup
        self.mock_resolver.resolve_service.assert_called_once_with(
            b"_matrix._tcp.target-server"
        )

        # now we should get a connection to the target of the SRV record
        self.assertEqual(len(clients), 2)
        (host, port, client_factory, _timeout, _bindAddress) = clients[1]
        self.assertEqual(host, "5.6.7.8")
        self.assertEqual(port, 8443)

        # make a test server, and wire up the client
        http_server = self._make_connection(
            client_factory, expected_sni=b"target-server"
        )

        self.assertEqual(len(http_server.requests), 1)
        request = http_server.requests[0]
        self.assertEqual(request.method, b"GET")
        self.assertEqual(request.path, b"/foo/bar")
        self.assertEqual(
            request.requestHeaders.getRawHeaders(b"host"), [b"target-server"]
        )

        # finish the request
        request.finish()
        self.reactor.pump((0.1,))
        self.successResultOf(test_d)

    def test_idna_servername(self):
        """test the behaviour when the server name has idna chars in"""

        self.mock_resolver.resolve_service.side_effect = lambda _: []

        # the resolver is always called with the IDNA hostname as a native string.
        self.reactor.lookups["xn--bcher-kva.com"] = "1.2.3.4"

        # this is idna for bücher.com
        test_d = self._make_get_request(b"matrix://xn--bcher-kva.com/foo/bar")

        # Nothing happened yet
        self.assertNoResult(test_d)

        # No SRV record lookup yet
        self.mock_resolver.resolve_service.assert_not_called()

        # there should be an attempt to connect on port 443 for the .well-known
        clients = self.reactor.tcpClients
        self.assertEqual(len(clients), 1)
        (host, port, client_factory, _timeout, _bindAddress) = clients[0]
        self.assertEqual(host, "1.2.3.4")
        self.assertEqual(port, 443)

        # fonx the connection
        client_factory.clientConnectionFailed(None, Exception("nope"))

        # attemptdelay on the hostnameendpoint is 0.3, so  takes that long before the
        # .well-known request fails.
        self.reactor.pump((0.4,))

        # now there should have been a SRV lookup
        self.mock_resolver.resolve_service.assert_called_once_with(
            b"_matrix._tcp.xn--bcher-kva.com"
        )

        # We should fall back to port 8448
        clients = self.reactor.tcpClients
        self.assertEqual(len(clients), 2)
        (host, port, client_factory, _timeout, _bindAddress) = clients[1]
        self.assertEqual(host, "1.2.3.4")
        self.assertEqual(port, 8448)

        # make a test server, and wire up the client
        http_server = self._make_connection(
            client_factory, expected_sni=b"xn--bcher-kva.com"
        )

        self.assertEqual(len(http_server.requests), 1)
        request = http_server.requests[0]
        self.assertEqual(request.method, b"GET")
        self.assertEqual(request.path, b"/foo/bar")
        self.assertEqual(
            request.requestHeaders.getRawHeaders(b"host"), [b"xn--bcher-kva.com"]
        )

        # finish the request
        request.finish()
        self.reactor.pump((0.1,))
        self.successResultOf(test_d)

    def test_idna_srv_target(self):
        """test the behaviour when the target of a SRV record has idna chars"""

        self.mock_resolver.resolve_service.side_effect = lambda _: [
            Server(host=b"xn--trget-3qa.com", port=8443)  # târget.com
        ]
        self.reactor.lookups["xn--trget-3qa.com"] = "1.2.3.4"

        test_d = self._make_get_request(b"matrix://xn--bcher-kva.com/foo/bar")

        # Nothing happened yet
        self.assertNoResult(test_d)

        self.mock_resolver.resolve_service.assert_called_once_with(
            b"_matrix._tcp.xn--bcher-kva.com"
        )

        # Make sure treq is trying to connect
        clients = self.reactor.tcpClients
        self.assertEqual(len(clients), 1)
        (host, port, client_factory, _timeout, _bindAddress) = clients[0]
        self.assertEqual(host, "1.2.3.4")
        self.assertEqual(port, 8443)

        # make a test server, and wire up the client
        http_server = self._make_connection(
            client_factory, expected_sni=b"xn--bcher-kva.com"
        )

        self.assertEqual(len(http_server.requests), 1)
        request = http_server.requests[0]
        self.assertEqual(request.method, b"GET")
        self.assertEqual(request.path, b"/foo/bar")
        self.assertEqual(
            request.requestHeaders.getRawHeaders(b"host"), [b"xn--bcher-kva.com"]
        )

        # finish the request
        request.finish()
        self.reactor.pump((0.1,))
        self.successResultOf(test_d)

    def test_well_known_cache(self):
        self.reactor.lookups["testserv"] = "1.2.3.4"

        fetch_d = self.well_known_resolver.get_well_known(b"testserv")

        # there should be an attempt to connect on port 443 for the .well-known
        clients = self.reactor.tcpClients
        self.assertEqual(len(clients), 1)
        (host, port, client_factory, _timeout, _bindAddress) = clients.pop(0)
        self.assertEqual(host, "1.2.3.4")
        self.assertEqual(port, 443)

        well_known_server = self._handle_well_known_connection(
            client_factory,
            expected_sni=b"testserv",
            response_headers={b"Cache-Control": b"max-age=1000"},
            content=b'{ "m.server": "target-server" }',
        )

        r = self.successResultOf(fetch_d)
        self.assertEqual(r.delegated_server, b"target-server")

        # close the tcp connection
        well_known_server.loseConnection()

        # repeat the request: it should hit the cache
        fetch_d = self.well_known_resolver.get_well_known(b"testserv")
        r = self.successResultOf(fetch_d)
        self.assertEqual(r.delegated_server, b"target-server")

        # expire the cache
        self.reactor.pump((1000.0,))

        # now it should connect again
        fetch_d = self.well_known_resolver.get_well_known(b"testserv")

        self.assertEqual(len(clients), 1)
        (host, port, client_factory, _timeout, _bindAddress) = clients.pop(0)
        self.assertEqual(host, "1.2.3.4")
        self.assertEqual(port, 443)

        self._handle_well_known_connection(
            client_factory,
            expected_sni=b"testserv",
            content=b'{ "m.server": "other-server" }',
        )

        r = self.successResultOf(fetch_d)
        self.assertEqual(r.delegated_server, b"other-server")

    def test_well_known_cache_with_temp_failure(self):
        """Test that we refetch well-known before the cache expires, and that
        it ignores transient errors.
        """

        self.reactor.lookups["testserv"] = "1.2.3.4"

        fetch_d = self.well_known_resolver.get_well_known(b"testserv")

        # there should be an attempt to connect on port 443 for the .well-known
        clients = self.reactor.tcpClients
        self.assertEqual(len(clients), 1)
        (host, port, client_factory, _timeout, _bindAddress) = clients.pop(0)
        self.assertEqual(host, "1.2.3.4")
        self.assertEqual(port, 443)

        well_known_server = self._handle_well_known_connection(
            client_factory,
            expected_sni=b"testserv",
            response_headers={b"Cache-Control": b"max-age=1000"},
            content=b'{ "m.server": "target-server" }',
        )

        r = self.successResultOf(fetch_d)
        self.assertEqual(r.delegated_server, b"target-server")

        # close the tcp connection
        well_known_server.loseConnection()

        # Get close to the cache expiry, this will cause the resolver to do
        # another lookup.
        self.reactor.pump((900.0,))

        fetch_d = self.well_known_resolver.get_well_known(b"testserv")

        # The resolver may retry a few times, so fonx all requests that come along
        attempts = 0
        while self.reactor.tcpClients:
            clients = self.reactor.tcpClients
            (host, port, client_factory, _timeout, _bindAddress) = clients.pop(0)

            attempts += 1

            # fonx the connection attempt, this will be treated as a temporary
            # failure.
            client_factory.clientConnectionFailed(None, Exception("nope"))

            # There's a few sleeps involved, so we have to pump the reactor a
            # bit.
            self.reactor.pump((1.0, 1.0))

        # We expect to see more than one attempt as there was previously a valid
        # well known.
        self.assertGreater(attempts, 1)

        # Resolver should return cached value, despite the lookup failing.
        r = self.successResultOf(fetch_d)
        self.assertEqual(r.delegated_server, b"target-server")

        # Expire both caches and repeat the request
        self.reactor.pump((10000.0,))

        # Repated the request, this time it should fail if the lookup fails.
        fetch_d = self.well_known_resolver.get_well_known(b"testserv")

        clients = self.reactor.tcpClients
        (host, port, client_factory, _timeout, _bindAddress) = clients.pop(0)
        client_factory.clientConnectionFailed(None, Exception("nope"))
        self.reactor.pump((0.4,))

        r = self.successResultOf(fetch_d)
        self.assertEqual(r.delegated_server, None)

    def test_srv_fallbacks(self):
        """Test that other SRV results are tried if the first one fails.
        """

        self.mock_resolver.resolve_service.side_effect = lambda _: [
            Server(host=b"target.com", port=8443),
            Server(host=b"target.com", port=8444),
        ]
        self.reactor.lookups["target.com"] = "1.2.3.4"

        test_d = self._make_get_request(b"matrix://testserv/foo/bar")

        # Nothing happened yet
        self.assertNoResult(test_d)

        self.mock_resolver.resolve_service.assert_called_once_with(
            b"_matrix._tcp.testserv"
        )

        # We should see an attempt to connect to the first server
        clients = self.reactor.tcpClients
        self.assertEqual(len(clients), 1)
        (host, port, client_factory, _timeout, _bindAddress) = clients.pop(0)
        self.assertEqual(host, "1.2.3.4")
        self.assertEqual(port, 8443)

        # Fonx the connection
        client_factory.clientConnectionFailed(None, Exception("nope"))

        # There's a 300ms delay in HostnameEndpoint
        self.reactor.pump((0.4,))

        # Hasn't failed yet
        self.assertNoResult(test_d)

        # We shouldnow see an attempt to connect to the second server
        clients = self.reactor.tcpClients
        self.assertEqual(len(clients), 1)
        (host, port, client_factory, _timeout, _bindAddress) = clients.pop(0)
        self.assertEqual(host, "1.2.3.4")
        self.assertEqual(port, 8444)

        # make a test server, and wire up the client
        http_server = self._make_connection(client_factory, expected_sni=b"testserv")

        self.assertEqual(len(http_server.requests), 1)
        request = http_server.requests[0]
        self.assertEqual(request.method, b"GET")
        self.assertEqual(request.path, b"/foo/bar")
        self.assertEqual(request.requestHeaders.getRawHeaders(b"host"), [b"testserv"])

        # finish the request
        request.finish()
        self.reactor.pump((0.1,))
        self.successResultOf(test_d)


class TestCachePeriodFromHeaders(unittest.TestCase):
    def test_cache_control(self):
        # uppercase
        self.assertEqual(
            _cache_period_from_headers(
                Headers({b"Cache-Control": [b"foo, Max-Age = 100, bar"]})
            ),
            100,
        )

        # missing value
        self.assertIsNone(
            _cache_period_from_headers(Headers({b"Cache-Control": [b"max-age=, bar"]}))
        )

        # hackernews: bogus due to semicolon
        self.assertIsNone(
            _cache_period_from_headers(
                Headers({b"Cache-Control": [b"private; max-age=0"]})
            )
        )

        # github
        self.assertEqual(
            _cache_period_from_headers(
                Headers({b"Cache-Control": [b"max-age=0, private, must-revalidate"]})
            ),
            0,
        )

        # google
        self.assertEqual(
            _cache_period_from_headers(
                Headers({b"cache-control": [b"private, max-age=0"]})
            ),
            0,
        )

    def test_expires(self):
        self.assertEqual(
            _cache_period_from_headers(
                Headers({b"Expires": [b"Wed, 30 Jan 2019 07:35:33 GMT"]}),
                time_now=lambda: 1548833700,
            ),
            33,
        )

        # cache-control overrides expires
        self.assertEqual(
            _cache_period_from_headers(
                Headers(
                    {
                        b"cache-control": [b"max-age=10"],
                        b"Expires": [b"Wed, 30 Jan 2019 07:35:33 GMT"],
                    }
                ),
                time_now=lambda: 1548833700,
            ),
            10,
        )

        # invalid expires means immediate expiry
        self.assertEqual(_cache_period_from_headers(Headers({b"Expires": [b"0"]})), 0)


def _check_logcontext(context):
    current = LoggingContext.current_context()
    if current is not context:
        raise AssertionError("Expected logcontext %s but was %s" % (context, current))


def _build_test_server(connection_creator):
    """Construct a test server

    This builds an HTTP channel, wrapped with a TLSMemoryBIOProtocol

    Args:
        connection_creator (IOpenSSLServerConnectionCreator): thing to build
            SSL connections
        sanlist (list[bytes]): list of the SAN entries for the cert returned
            by the server

    Returns:
        TLSMemoryBIOProtocol
    """
    server_factory = Factory.forProtocol(HTTPChannel)
    # Request.finish expects the factory to have a 'log' method.
    server_factory.log = _log_request

    server_tls_factory = TLSMemoryBIOFactory(
        connection_creator, isClient=False, wrappedFactory=server_factory
    )

    return server_tls_factory.buildProtocol(None)


def _log_request(request):
    """Implements Factory.log, which is expected by Request.finish"""
    logger.info("Completed request %s", request)


@implementer(IPolicyForHTTPS)
class TrustingTLSPolicyForHTTPS(object):
    """An IPolicyForHTTPS which checks that the certificate belongs to the
    right server, but doesn't check the certificate chain."""

    def creatorForNetloc(self, hostname, port):
        certificateOptions = OpenSSLCertificateOptions()
        return ClientTLSOptions(hostname, certificateOptions.getContext())<|MERGE_RESOLUTION|>--- conflicted
+++ resolved
@@ -32,15 +32,12 @@
 
 from synapse.config.homeserver import HomeServerConfig
 from synapse.crypto.context_factory import FederationPolicyForHTTPS
-<<<<<<< HEAD
-from synapse.http.federation.matrix_federation_agent import MatrixFederationAgent
+from synapse.http.federation.matrix_federation_agent import (
+    MatrixFederationAgent,
+)
 from synapse.http.federation.srv_resolver import Server
 from synapse.http.federation.well_known_resolver import (
     WellKnownResolver,
-=======
-from synapse.http.federation.matrix_federation_agent import (
-    MatrixFederationAgent,
->>>>>>> e24928de
     _cache_period_from_headers,
 )
 from synapse.logging.context import LoggingContext
@@ -97,11 +94,7 @@
 
         self.agent = MatrixFederationAgent(
             reactor=self.reactor,
-<<<<<<< HEAD
-            tls_client_options_factory=self.tls_factory,
-=======
             tls_client_options_factory=FederationPolicyForHTTPS(config),
->>>>>>> e24928de
             _srv_resolver=self.mock_resolver,
             _well_known_resolver=self.well_known_resolver,
         )
@@ -723,17 +716,11 @@
 
         config = default_config("test", parse=True)
 
-<<<<<<< HEAD
         # Build a new agent and WellKnownResolver with a different tls factory
         tls_factory = FederationPolicyForHTTPS(config)
         agent = MatrixFederationAgent(
             reactor=self.reactor,
             tls_client_options_factory=tls_factory,
-=======
-        agent = MatrixFederationAgent(
-            reactor=self.reactor,
-            tls_client_options_factory=FederationPolicyForHTTPS(config),
->>>>>>> e24928de
             _srv_resolver=self.mock_resolver,
             _well_known_resolver=WellKnownResolver(
                 self.reactor,

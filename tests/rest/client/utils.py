# Copyright 2014-2016 OpenMarket Ltd
# Copyright 2017 Vector Creations Ltd
# Copyright 2018-2019 New Vector Ltd
# Copyright 2019-2021 The Matrix.org Foundation C.I.C.
#
# Licensed under the Apache License, Version 2.0 (the "License");
# you may not use this file except in compliance with the License.
# You may obtain a copy of the License at
#
#     http://www.apache.org/licenses/LICENSE-2.0
#
# Unless required by applicable law or agreed to in writing, software
# distributed under the License is distributed on an "AS IS" BASIS,
# WITHOUT WARRANTIES OR CONDITIONS OF ANY KIND, either express or implied.
# See the License for the specific language governing permissions and
# limitations under the License.

import json
import re
import time
import urllib.parse
from typing import (
    Any,
    AnyStr,
    Dict,
    Iterable,
    Mapping,
    MutableMapping,
    Optional,
    Tuple,
    Union,
)
from unittest.mock import patch

import attr

from twisted.web.resource import Resource
from twisted.web.server import Site

from synapse.api.constants import Membership
from synapse.types import JsonDict

from tests.server import FakeChannel, FakeSite, make_request
from tests.test_utils import FakeResponse
from tests.test_utils.html_parsers import TestHtmlParser


@attr.s
class RestHelper:
    """Contains extra helper functions to quickly and clearly perform a given
    REST action, which isn't the focus of the test.
    """

    hs = attr.ib()
    site = attr.ib(type=Site)
    auth_user_id = attr.ib()

    def create_room_as(
        self,
        room_creator: Optional[str] = None,
        is_public: Optional[bool] = None,
        room_version: Optional[str] = None,
        tok: Optional[str] = None,
        expect_code: int = 200,
        extra_content: Optional[Dict] = None,
        custom_headers: Optional[Iterable[Tuple[AnyStr, AnyStr]]] = None,
    ) -> str:
        """
        Create a room.

        Args:
            room_creator: The user ID to create the room with.
            is_public: If True, the `visibility` parameter will be set to
                "public". If False, it will be set to "private". If left
                unspecified, the server will set it to an appropriate default
                (which should be "private" as per the CS spec).
            room_version: The room version to create the room as. Defaults to Synapse's
                default room version.
            tok: The access token to use in the request.
            expect_code: The expected HTTP response code.

        Returns:
            The ID of the newly created room.
        """
        temp_id = self.auth_user_id
        self.auth_user_id = room_creator
        path = "/_matrix/client/r0/createRoom"
        content = extra_content or {}
        if is_public is not None:
            content["visibility"] = "public" if is_public else "private"
        if room_version:
            content["room_version"] = room_version
        if tok:
            path = path + "?access_token=%s" % tok

        channel = make_request(
            self.hs.get_reactor(),
            self.site,
            "POST",
            path,
            json.dumps(content).encode("utf8"),
            custom_headers=custom_headers,
        )

        assert channel.result["code"] == b"%d" % expect_code, channel.result
        self.auth_user_id = temp_id

        if expect_code == 200:
            return channel.json_body["room_id"]

    def invite(self, room=None, src=None, targ=None, expect_code=200, tok=None):
        self.change_membership(
            room=room,
            src=src,
            targ=targ,
            tok=tok,
            membership=Membership.INVITE,
            expect_code=expect_code,
        )

    def join(self, room=None, user=None, expect_code=200, tok=None):
        self.change_membership(
            room=room,
            src=user,
            targ=user,
            tok=tok,
            membership=Membership.JOIN,
            expect_code=expect_code,
        )

    def knock(self, room=None, user=None, reason=None, expect_code=200, tok=None):
        temp_id = self.auth_user_id
        self.auth_user_id = user
        path = "/knock/%s" % room
        if tok:
            path = path + "?access_token=%s" % tok

        data = {}
        if reason:
            data["reason"] = reason

        channel = make_request(
            self.hs.get_reactor(),
            self.site,
            "POST",
            path,
            json.dumps(data).encode("utf8"),
        )

        assert (
            int(channel.result["code"]) == expect_code
        ), "Expected: %d, got: %d, resp: %r" % (
            expect_code,
            int(channel.result["code"]),
            channel.result["body"],
        )

        self.auth_user_id = temp_id

    def leave(self, room=None, user=None, expect_code=200, tok=None):
        self.change_membership(
            room=room,
            src=user,
            targ=user,
            tok=tok,
            membership=Membership.LEAVE,
            expect_code=expect_code,
        )

    def change_membership(
        self,
        room: str,
        src: str,
        targ: str,
        membership: str,
        extra_data: Optional[dict] = None,
        tok: Optional[str] = None,
        expect_code: int = 200,
        expect_errcode: str = None,
    ) -> None:
        """
        Send a membership state event into a room.

        Args:
            room: The ID of the room to send to
            src: The mxid of the event sender
            targ: The mxid of the event's target. The state key
            membership: The type of membership event
            extra_data: Extra information to include in the content of the event
            tok: The user access token to use
            expect_code: The expected HTTP response code
            expect_errcode: The expected Matrix error code
        """
        temp_id = self.auth_user_id
        self.auth_user_id = src

        path = "/_matrix/client/r0/rooms/%s/state/m.room.member/%s" % (room, targ)
        if tok:
            path = path + "?access_token=%s" % tok

        data = {"membership": membership}
        data.update(extra_data or {})

        channel = make_request(
            self.hs.get_reactor(),
            self.site,
            "PUT",
            path,
            json.dumps(data).encode("utf8"),
        )

        assert (
            int(channel.result["code"]) == expect_code
        ), "Expected: %d, got: %d, resp: %r" % (
            expect_code,
            int(channel.result["code"]),
            channel.result["body"],
        )

        if expect_errcode:
            assert (
                str(channel.json_body["errcode"]) == expect_errcode
            ), "Expected: %r, got: %r, resp: %r" % (
                expect_errcode,
                channel.json_body["errcode"],
                channel.result["body"],
            )

        self.auth_user_id = temp_id

    def send(
        self,
        room_id,
        body=None,
        txn_id=None,
        tok=None,
        expect_code=200,
<<<<<<< HEAD
        custom_headers: Optional[
            Iterable[Tuple[Union[bytes, str], Union[bytes, str]]]
        ] = None,
    ) -> JsonDict:
=======
        custom_headers: Optional[Iterable[Tuple[AnyStr, AnyStr]]] = None,
    ):
>>>>>>> 0bcae8ad
        if body is None:
            body = "body_text_here"

        content = {"msgtype": "m.text", "body": body}

        return self.send_event(
            room_id,
            "m.room.message",
            content,
            txn_id,
            tok,
            expect_code,
            custom_headers=custom_headers,
        )

    def send_event(
        self,
        room_id,
        type,
        content: Optional[dict] = None,
        txn_id=None,
        tok=None,
        expect_code=200,
        custom_headers: Optional[
            Iterable[Tuple[Union[bytes, str], Union[bytes, str]]]
        ] = None,
    ) -> JsonDict:
        if txn_id is None:
            txn_id = "m%s" % (str(time.time()))

        path = "/_matrix/client/r0/rooms/%s/send/%s/%s" % (room_id, type, txn_id)
        if tok:
            path = path + "?access_token=%s" % tok

        channel = make_request(
            self.hs.get_reactor(),
            self.site,
            "PUT",
            path,
            json.dumps(content or {}).encode("utf8"),
            custom_headers=custom_headers,
        )

        assert (
            int(channel.result["code"]) == expect_code
        ), "Expected: %d, got: %d, resp: %r" % (
            expect_code,
            int(channel.result["code"]),
            channel.result["body"],
        )

        return channel.json_body

    def _read_write_state(
        self,
        room_id: str,
        event_type: str,
        body: Optional[Dict[str, Any]],
        tok: str,
        expect_code: int = 200,
        state_key: str = "",
        method: str = "GET",
    ) -> Dict:
        """Read or write some state from a given room

        Args:
            room_id:
            event_type: The type of state event
            body: Body that is sent when making the request. The content of the state event.
                If None, the request to the server will have an empty body
            tok: The access token to use
            expect_code: The HTTP code to expect in the response
            state_key:
            method: "GET" or "PUT" for reading or writing state, respectively

        Returns:
            The response body from the server

        Raises:
            AssertionError: if expect_code doesn't match the HTTP code we received
        """
        path = "/_matrix/client/r0/rooms/%s/state/%s/%s" % (
            room_id,
            event_type,
            state_key,
        )
        if tok:
            path = path + "?access_token=%s" % tok

        # Set request body if provided
        content = b""
        if body is not None:
            content = json.dumps(body).encode("utf8")

        channel = make_request(self.hs.get_reactor(), self.site, method, path, content)

        assert (
            int(channel.result["code"]) == expect_code
        ), "Expected: %d, got: %d, resp: %r" % (
            expect_code,
            int(channel.result["code"]),
            channel.result["body"],
        )

        return channel.json_body

    def get_state(
        self,
        room_id: str,
        event_type: str,
        tok: str,
        expect_code: int = 200,
        state_key: str = "",
    ):
        """Gets some state from a room

        Args:
            room_id:
            event_type: The type of state event
            tok: The access token to use
            expect_code: The HTTP code to expect in the response
            state_key:

        Returns:
            The response body from the server

        Raises:
            AssertionError: if expect_code doesn't match the HTTP code we received
        """
        return self._read_write_state(
            room_id, event_type, None, tok, expect_code, state_key, method="GET"
        )

    def send_state(
        self,
        room_id: str,
        event_type: str,
        body: Dict[str, Any],
        tok: str,
        expect_code: int = 200,
        state_key: str = "",
    ):
        """Set some state in a room

        Args:
            room_id:
            event_type: The type of state event
            body: Body that is sent when making the request. The content of the state event.
            tok: The access token to use
            expect_code: The HTTP code to expect in the response
            state_key:

        Returns:
            The response body from the server

        Raises:
            AssertionError: if expect_code doesn't match the HTTP code we received
        """
        return self._read_write_state(
            room_id, event_type, body, tok, expect_code, state_key, method="PUT"
        )

    def upload_media(
        self,
        resource: Resource,
        image_data: bytes,
        tok: str,
        filename: str = "test.png",
        expect_code: int = 200,
    ) -> dict:
        """Upload a piece of test media to the media repo
        Args:
            resource: The resource that will handle the upload request
            image_data: The image data to upload
            tok: The user token to use during the upload
            filename: The filename of the media to be uploaded
            expect_code: The return code to expect from attempting to upload the media
        """
        image_length = len(image_data)
        path = "/_matrix/media/r0/upload?filename=%s" % (filename,)
        channel = make_request(
            self.hs.get_reactor(),
            FakeSite(resource, self.hs.get_reactor()),
            "POST",
            path,
            content=image_data,
            access_token=tok,
            custom_headers=[("Content-Length", str(image_length))],
        )

        assert channel.code == expect_code, "Expected: %d, got: %d, resp: %r" % (
            expect_code,
            int(channel.result["code"]),
            channel.result["body"],
        )

        return channel.json_body

    def login_via_oidc(self, remote_user_id: str) -> JsonDict:
        """Log in (as a new user) via OIDC

        Returns the result of the final token login.

        Requires that "oidc_config" in the homeserver config be set appropriately
        (TEST_OIDC_CONFIG is a suitable example) - and by implication, needs a
        "public_base_url".

        Also requires the login servlet and the OIDC callback resource to be mounted at
        the normal places.
        """
        client_redirect_url = "https://x"
        channel = self.auth_via_oidc({"sub": remote_user_id}, client_redirect_url)

        # expect a confirmation page
        assert channel.code == 200, channel.result

        # fish the matrix login token out of the body of the confirmation page
        m = re.search(
            'a href="%s.*loginToken=([^"]*)"' % (client_redirect_url,),
            channel.text_body,
        )
        assert m, channel.text_body
        login_token = m.group(1)

        # finally, submit the matrix login token to the login API, which gives us our
        # matrix access token and device id.
        channel = make_request(
            self.hs.get_reactor(),
            self.site,
            "POST",
            "/login",
            content={"type": "m.login.token", "token": login_token},
        )
        assert channel.code == 200
        return channel.json_body

    def auth_via_oidc(
        self,
        user_info_dict: JsonDict,
        client_redirect_url: Optional[str] = None,
        ui_auth_session_id: Optional[str] = None,
    ) -> FakeChannel:
        """Perform an OIDC authentication flow via a mock OIDC provider.

        This can be used for either login or user-interactive auth.

        Starts by making a request to the relevant synapse redirect endpoint, which is
        expected to serve a 302 to the OIDC provider. We then make a request to the
        OIDC callback endpoint, intercepting the HTTP requests that will get sent back
        to the OIDC provider.

        Requires that "oidc_config" in the homeserver config be set appropriately
        (TEST_OIDC_CONFIG is a suitable example) - and by implication, needs a
        "public_base_url".

        Also requires the login servlet and the OIDC callback resource to be mounted at
        the normal places.

        Args:
            user_info_dict: the remote userinfo that the OIDC provider should present.
                Typically this should be '{"sub": "<remote user id>"}'.
            client_redirect_url: for a login flow, the client redirect URL to pass to
                the login redirect endpoint
            ui_auth_session_id: if set, we will perform a UI Auth flow. The session id
                of the UI auth.

        Returns:
            A FakeChannel containing the result of calling the OIDC callback endpoint.
            Note that the response code may be a 200, 302 or 400 depending on how things
            went.
        """

        cookies = {}

        # if we're doing a ui auth, hit the ui auth redirect endpoint
        if ui_auth_session_id:
            # can't set the client redirect url for UI Auth
            assert client_redirect_url is None
            oauth_uri = self.initiate_sso_ui_auth(ui_auth_session_id, cookies)
        else:
            # otherwise, hit the login redirect endpoint
            oauth_uri = self.initiate_sso_login(client_redirect_url, cookies)

        # we now have a URI for the OIDC IdP, but we skip that and go straight
        # back to synapse's OIDC callback resource. However, we do need the "state"
        # param that synapse passes to the IdP via query params, as well as the cookie
        # that synapse passes to the client.

        oauth_uri_path, _ = oauth_uri.split("?", 1)
        assert oauth_uri_path == TEST_OIDC_AUTH_ENDPOINT, (
            "unexpected SSO URI " + oauth_uri_path
        )
        return self.complete_oidc_auth(oauth_uri, cookies, user_info_dict)

    def complete_oidc_auth(
        self,
        oauth_uri: str,
        cookies: Mapping[str, str],
        user_info_dict: JsonDict,
    ) -> FakeChannel:
        """Mock out an OIDC authentication flow

        Assumes that an OIDC auth has been initiated by one of initiate_sso_login or
        initiate_sso_ui_auth; completes the OIDC bits of the flow by making a request to
        Synapse's OIDC callback endpoint, intercepting the HTTP requests that will get
        sent back to the OIDC provider.

        Requires the OIDC callback resource to be mounted at the normal place.

        Args:
            oauth_uri: the OIDC URI returned by synapse's redirect endpoint (ie,
               from initiate_sso_login or initiate_sso_ui_auth).
            cookies: the cookies set by synapse's redirect endpoint, which will be
               sent back to the callback endpoint.
            user_info_dict: the remote userinfo that the OIDC provider should present.
                Typically this should be '{"sub": "<remote user id>"}'.

        Returns:
            A FakeChannel containing the result of calling the OIDC callback endpoint.
        """
        _, oauth_uri_qs = oauth_uri.split("?", 1)
        params = urllib.parse.parse_qs(oauth_uri_qs)
        callback_uri = "%s?%s" % (
            urllib.parse.urlparse(params["redirect_uri"][0]).path,
            urllib.parse.urlencode({"state": params["state"][0], "code": "TEST_CODE"}),
        )

        # before we hit the callback uri, stub out some methods in the http client so
        # that we don't have to handle full HTTPS requests.
        # (expected url, json response) pairs, in the order we expect them.
        expected_requests = [
            # first we get a hit to the token endpoint, which we tell to return
            # a dummy OIDC access token
            (TEST_OIDC_TOKEN_ENDPOINT, {"access_token": "TEST"}),
            # and then one to the user_info endpoint, which returns our remote user id.
            (TEST_OIDC_USERINFO_ENDPOINT, user_info_dict),
        ]

        async def mock_req(method: str, uri: str, data=None, headers=None):
            (expected_uri, resp_obj) = expected_requests.pop(0)
            assert uri == expected_uri
            resp = FakeResponse(
                code=200,
                phrase=b"OK",
                body=json.dumps(resp_obj).encode("utf-8"),
            )
            return resp

        with patch.object(self.hs.get_proxied_http_client(), "request", mock_req):
            # now hit the callback URI with the right params and a made-up code
            channel = make_request(
                self.hs.get_reactor(),
                self.site,
                "GET",
                callback_uri,
                custom_headers=[
                    ("Cookie", "%s=%s" % (k, v)) for (k, v) in cookies.items()
                ],
            )
        return channel

    def initiate_sso_login(
        self, client_redirect_url: Optional[str], cookies: MutableMapping[str, str]
    ) -> str:
        """Make a request to the login-via-sso redirect endpoint, and return the target

        Assumes that exactly one SSO provider has been configured. Requires the login
        servlet to be mounted.

        Args:
            client_redirect_url: the client redirect URL to pass to the login redirect
                endpoint
            cookies: any cookies returned will be added to this dict

        Returns:
            the URI that the client gets redirected to (ie, the SSO server)
        """
        params = {}
        if client_redirect_url:
            params["redirectUrl"] = client_redirect_url

        # hit the redirect url (which should redirect back to the redirect url. This
        # is the easiest way of figuring out what the Host header ought to be set to
        # to keep Synapse happy.
        channel = make_request(
            self.hs.get_reactor(),
            self.site,
            "GET",
            "/_matrix/client/r0/login/sso/redirect?" + urllib.parse.urlencode(params),
        )
        assert channel.code == 302

        # hit the redirect url again with the right Host header, which should now issue
        # a cookie and redirect to the SSO provider.
        location = channel.headers.getRawHeaders("Location")[0]
        parts = urllib.parse.urlsplit(location)
        channel = make_request(
            self.hs.get_reactor(),
            self.site,
            "GET",
            urllib.parse.urlunsplit(("", "") + parts[2:]),
            custom_headers=[
                ("Host", parts[1]),
            ],
        )

        assert channel.code == 302
        channel.extract_cookies(cookies)
        return channel.headers.getRawHeaders("Location")[0]

    def initiate_sso_ui_auth(
        self, ui_auth_session_id: str, cookies: MutableMapping[str, str]
    ) -> str:
        """Make a request to the ui-auth-via-sso endpoint, and return the target

        Assumes that exactly one SSO provider has been configured. Requires the
        AuthRestServlet to be mounted.

        Args:
            ui_auth_session_id: the session id of the UI auth
            cookies: any cookies returned will be added to this dict

        Returns:
            the URI that the client gets linked to (ie, the SSO server)
        """
        sso_redirect_endpoint = (
            "/_matrix/client/r0/auth/m.login.sso/fallback/web?"
            + urllib.parse.urlencode({"session": ui_auth_session_id})
        )
        # hit the redirect url (which will issue a cookie and state)
        channel = make_request(
            self.hs.get_reactor(), self.site, "GET", sso_redirect_endpoint
        )
        # that should serve a confirmation page
        assert channel.code == 200, channel.text_body
        channel.extract_cookies(cookies)

        # parse the confirmation page to fish out the link.
        p = TestHtmlParser()
        p.feed(channel.text_body)
        p.close()
        assert len(p.links) == 1, "not exactly one link in confirmation page"
        oauth_uri = p.links[0]
        return oauth_uri


# an 'oidc_config' suitable for login_via_oidc.
TEST_OIDC_AUTH_ENDPOINT = "https://issuer.test/auth"
TEST_OIDC_TOKEN_ENDPOINT = "https://issuer.test/token"
TEST_OIDC_USERINFO_ENDPOINT = "https://issuer.test/userinfo"
TEST_OIDC_CONFIG = {
    "enabled": True,
    "discover": False,
    "issuer": "https://issuer.test",
    "client_id": "test-client-id",
    "client_secret": "test-client-secret",
    "scopes": ["profile"],
    "authorization_endpoint": TEST_OIDC_AUTH_ENDPOINT,
    "token_endpoint": TEST_OIDC_TOKEN_ENDPOINT,
    "userinfo_endpoint": TEST_OIDC_USERINFO_ENDPOINT,
    "user_mapping_provider": {"config": {"localpart_template": "{{ user.sub }}"}},
}<|MERGE_RESOLUTION|>--- conflicted
+++ resolved
@@ -235,15 +235,8 @@
         txn_id=None,
         tok=None,
         expect_code=200,
-<<<<<<< HEAD
-        custom_headers: Optional[
-            Iterable[Tuple[Union[bytes, str], Union[bytes, str]]]
-        ] = None,
+        custom_headers: Optional[Iterable[Tuple[AnyStr, AnyStr]]] = None,
     ) -> JsonDict:
-=======
-        custom_headers: Optional[Iterable[Tuple[AnyStr, AnyStr]]] = None,
-    ):
->>>>>>> 0bcae8ad
         if body is None:
             body = "body_text_here"
 
